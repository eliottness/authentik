{
    "_meta": {
        "hash": {
<<<<<<< HEAD
            "sha256": "587f6d2958f73bf9ae1026c03d123b66937fa642ccd2877f86c4c9b453d15fae"
=======
            "sha256": "c319c982000c56e4db5e12296430ee12c1960c981309313e607fae9c0caad58f"
>>>>>>> 40862529
        },
        "pipfile-spec": 6,
        "requires": {
            "python_version": "3.7"
        },
        "sources": [
            {
                "name": "pypi",
                "url": "https://pypi.org/simple",
                "verify_ssl": true
            }
        ]
    },
    "default": {
        "amqp": {
            "hashes": [
                "sha256:6e649ca13a7df3faacdc8bbb280aa9a6602d22fd9d545336077e573a1f4ff3b8",
                "sha256:77f1aef9410698d20eaeac5b73a87817365f457a507d82edf292e12cbb83b08d"
            ],
            "version": "==2.5.2"
        },
        "asn1crypto": {
            "hashes": [
                "sha256:5abe83e773026162e4869f4ac16edf7554f661e8cc0bb6d2be3bc6915456731b",
                "sha256:8f3f9470d4ba7aa53afb00278dc26aac22dc3a0d4ed1335fd772f034e094401e"
            ],
            "version": "==1.1.0"
        },
        "attrs": {
            "hashes": [
                "sha256:08a96c641c3a74e44eb59afb61a24f2cb9f4d7188748e76ba4bb5edfa3cb7d1c",
                "sha256:f7b7ce16570fe9965acd6d30101a28f62fb4a7f9e926b3bbc9b61f8b04247e72"
            ],
            "version": "==19.3.0"
        },
        "billiard": {
            "hashes": [
                "sha256:01afcb4e7c4fd6480940cfbd4d9edc19d7a7509d6ada533984d0d0f49901ec82",
                "sha256:b8809c74f648dfe69b973c8e660bcec00603758c9db8ba89d7719f88d5f01f26"
            ],
            "version": "==3.6.1.0"
        },
        "boto3": {
            "hashes": [
                "sha256:4fbd407827bf79851bc86ac490ef31937e18d4133d464ea3774ee46d73b79251",
                "sha256:ad9b04038c0b4c45c08af626ecce9226e0d33dd8ef0bf473434b77d958df8c2c"
            ],
            "index": "pypi",
            "version": "==1.9.249"
        },
        "botocore": {
            "hashes": [
                "sha256:0b9512a7cd56b2b903bd57c9818c242223ac7d9c10d7fa9e26616e365bb80b35",
                "sha256:fb0ba09bcd72872306729cedcd3da7f8afb7cd03efea82e3716db3890c04088e"
            ],
            "version": "==1.12.249"
        },
        "celery": {
            "hashes": [
                "sha256:4c4532aa683f170f40bd76f928b70bc06ff171a959e06e71bf35f2f9d6031ef9",
                "sha256:528e56767ae7e43a16cfef24ee1062491f5754368d38fcfffa861cdb9ef219be"
            ],
            "index": "pypi",
            "version": "==4.3.0"
        },
        "certifi": {
            "hashes": [
                "sha256:e4f3620cfea4f83eedc95b24abd9cd56f3c4b146dd0177e83a21b4eb49e21e50",
                "sha256:fd7c7c74727ddcf00e9acd26bba8da604ffec95bf1c2144e67aff7a8b50e6cef"
            ],
            "version": "==2019.9.11"
        },
        "cffi": {
            "hashes": [
                "sha256:8fe230f612c18af1df6f348d02d682fe2c28ca0a6c3856c99599cdacae7cf226"
            ],
            "version": "==1.13.0"
        },
        "chardet": {
            "hashes": [
                "sha256:84ab92ed1c4d4f16916e05906b6b75a6c0fb5db821cc65e70cbd64a3e2a5eaae",
                "sha256:fc323ffcaeaed0e0a02bf4d117757b98aed530d9ed4531e3e15460124c106691"
            ],
            "version": "==3.0.4"
        },
        "cheroot": {
            "hashes": [
                "sha256:42fa3e1f44d92b4784fd76621711b98f96aab66d504c383359a827286e896708",
                "sha256:89dc7aa6270b2e01860a6740769a99d039812e4cd6b1cab16e14ebd9f0ebb25c"
            ],
            "version": "==8.2.0"
        },
        "cherrypy": {
            "hashes": [
                "sha256:033368d25fcc6bca143e7efe9adbfd3a6d91cc0d90c37a649261935f116aafab",
                "sha256:683e687e7c7b1ba31ef86a113b1eafd0407269fed175bf488d3c839d37d1cc60"
            ],
            "index": "pypi",
            "version": "==18.3.0"
        },
        "coreapi": {
            "hashes": [
                "sha256:46145fcc1f7017c076a2ef684969b641d18a2991051fddec9458ad3f78ffc1cb",
                "sha256:bf39d118d6d3e171f10df9ede5666f63ad80bba9a29a8ec17726a66cf52ee6f3"
            ],
            "version": "==2.3.3"
        },
        "coreschema": {
            "hashes": [
                "sha256:5e6ef7bf38c1525d5e55a895934ab4273548629f16aed5c0a6caa74ebf45551f",
                "sha256:9503506007d482ab0867ba14724b93c18a33b22b6d19fb419ef2d239dd4a1607"
            ],
            "version": "==0.0.4"
        },
        "cryptography": {
            "hashes": [
                "sha256:24b61e5fcb506424d3ec4e18bca995833839bf13c59fc43e530e488f28d46b8c",
                "sha256:25dd1581a183e9e7a806fe0543f485103232f940fcfc301db65e630512cce643",
                "sha256:3452bba7c21c69f2df772762be0066c7ed5dc65df494a1d53a58b683a83e1216",
                "sha256:41a0be220dd1ed9e998f5891948306eb8c812b512dc398e5a01846d855050799",
                "sha256:5751d8a11b956fbfa314f6553d186b94aa70fdb03d8a4d4f1c82dcacf0cbe28a",
                "sha256:5f61c7d749048fa6e3322258b4263463bfccefecb0dd731b6561cb617a1d9bb9",
                "sha256:72e24c521fa2106f19623a3851e9f89ddfdeb9ac63871c7643790f872a305dfc",
                "sha256:7b97ae6ef5cba2e3bb14256625423413d5ce8d1abb91d4f29b6d1a081da765f8",
                "sha256:961e886d8a3590fd2c723cf07be14e2a91cf53c25f02435c04d39e90780e3b53",
                "sha256:96d8473848e984184b6728e2c9d391482008646276c3ff084a1bd89e15ff53a1",
                "sha256:ae536da50c7ad1e002c3eee101871d93abdc90d9c5f651818450a0d3af718609",
                "sha256:b0db0cecf396033abb4a93c95d1602f268b3a68bb0a9cc06a7cff587bb9a7292",
                "sha256:cfee9164954c186b191b91d4193989ca994703b2fff406f71cf454a2d3c7327e",
                "sha256:e6347742ac8f35ded4a46ff835c60e68c22a536a8ae5c4422966d06946b6d4c6",
                "sha256:f27d93f0139a3c056172ebb5d4f9056e770fdf0206c2f422ff2ebbad142e09ed",
                "sha256:f57b76e46a58b63d1c6375017f4564a28f19a5ca912691fd2e4261b3414b618d"
            ],
            "version": "==2.7"
        },
        "defusedxml": {
            "hashes": [
                "sha256:6687150770438374ab581bb7a1b327a847dd9c5749e396102de3fad4e8a3ef93",
                "sha256:f684034d135af4c6cbb949b8a4d2ed61634515257a67299e5f940fbaa34377f5"
            ],
            "index": "pypi",
            "version": "==0.6.0"
        },
        "django": {
            "hashes": [
                "sha256:4025317ca01f75fc79250ff7262a06d8ba97cd4f82e93394b2a0a6a4a925caeb",
                "sha256:a8ca1033acac9f33995eb2209a6bf18a4681c3e5269a878e9a7e0b7384ed1ca3"
            ],
            "index": "pypi",
            "version": "==2.2.6"
        },
        "django-cors-middleware": {
            "hashes": [
                "sha256:85904a3401e7bc0c86502ff2b01d726917af3aaa7dafb77799b27ace637e8c92",
                "sha256:bca8888ed33a94ba5472bde37ed71ec3d08231d6817fd4d799296b016073da95"
            ],
            "index": "pypi",
            "version": "==1.4.0"
        },
        "django-dbbackup": {
            "hashes": [
                "sha256:9470e5d8bdaee4feb878b1b66c59eb9b27a131cccd648bf7cbfe70930acd4fc0"
            ],
            "index": "pypi",
            "version": "==3.2.0"
        },
        "django-filters": {
            "hashes": [
                "sha256:1a9799a41106dc53ed894e952a24e8dee9b4fb37f010f22d178c09c90c61d711"
            ],
            "index": "pypi",
            "version": "==0.2.1"
        },
        "django-guardian": {
            "hashes": [
                "sha256:8cf4efd67a863eb32beafd4335a38ffb083630f8ab2045212d27f8f9c3abe5a6",
                "sha256:e638c9a23eeac534bb68b133975539ed8782f733ab6f35c0b23b4c39cd06b1bb"
            ],
            "index": "pypi",
            "version": "==2.1.0"
        },
        "django-ipware": {
            "hashes": [
                "sha256:a7c7a8fd019dbdc9c357e6e582f65034e897572fc79a7e467674efa8aef9d00b"
            ],
            "index": "pypi",
            "version": "==2.1.0"
        },
        "django-model-utils": {
            "hashes": [
                "sha256:3f130a262e45d73e0950d2be76af4bf4ee86804dd60e5f90afc5cd948fcfe760",
                "sha256:682f58c1de330cedcda58cc85d5232c5b47a9e2cb67bef4541fb43fdaeb18e96"
            ],
            "index": "pypi",
            "version": "==3.2.0"
        },
        "django-oauth-toolkit": {
            "hashes": [
                "sha256:ad1b76275950ebbff708222cec57bbdb879f89bac7df6b9dee0f4b9db485c264"
            ],
            "index": "pypi",
            "version": "==1.2.0"
        },
        "django-oidc-provider": {
            "hashes": [
                "sha256:3fa50d35ce614a68cde704606dbff86d8535a7679871ce3ec30100b28f3af50d"
            ],
            "index": "pypi",
            "version": "==0.7.0"
        },
        "django-otp": {
            "hashes": [
                "sha256:79c8253be97246df86540d551dc705e8fe6ca76af8e8c77f78314cd1b513c2cf",
                "sha256:c5bf3916dca5d53cb377aa6dea40aa785c164013fbf750384137362dfa278cf5"
            ],
            "index": "pypi",
            "version": "==0.7.2"
        },
        "django-recaptcha": {
            "hashes": [
                "sha256:3b19b9d972ca802b683eed5fd51ed84b0798f2a52f8d057a912eb7d99cff3779",
                "sha256:b6ce959cd7c0af7501698fab5f52ca1bcb6d9402cb3b8b42a4c4cb13d89cfbfa"
            ],
            "index": "pypi",
            "version": "==2.0.5"
        },
        "django-redis": {
            "hashes": [
                "sha256:af0b393864e91228dd30d8c85b5c44d670b5524cb161b7f9e41acc98b6e5ace7",
                "sha256:f46115577063d00a890867c6964ba096057f07cb756e78e0503b89cd18e4e083"
            ],
            "index": "pypi",
            "version": "==4.10.0"
        },
        "django-rest-framework": {
            "hashes": [
                "sha256:47a8f496fa69e3b6bd79f68dd7a1527d907d6b77f009e9db7cf9bb21cc565e4a"
            ],
            "index": "pypi",
            "version": "==0.1.0"
        },
        "django-storages": {
            "hashes": [
                "sha256:87287b7ad2e789cd603373439994e1ac6f94d9dc2e5f8173d2a87aa3ed458bd9",
                "sha256:f3b3def96493d3ccde37b864cea376472baf6e8a596504b209278801c510b807"
            ],
            "index": "pypi",
            "version": "==1.7.2"
        },
        "djangorestframework": {
            "hashes": [
                "sha256:5488aed8f8df5ec1d70f04b2114abc52ae6729748a176c453313834a9ee179c8",
                "sha256:dc81cbf9775c6898a580f6f1f387c4777d12bd87abf0f5406018d32ccae71090"
            ],
            "version": "==3.10.3"
        },
        "docutils": {
            "hashes": [
                "sha256:6c4f696463b79f1fb8ba0c594b63840ebd41f059e92b31957c46b74a4599b6d0",
                "sha256:9e4d7ecfc600058e07ba661411a2b7de2fd0fafa17d1a7f7361cd47b1175c827",
                "sha256:a2aeea129088da402665e92e0b25b04b073c04b2dce4ab65caaa38b7ce2e1a99"
            ],
            "version": "==0.15.2"
        },
        "drf-yasg": {
            "hashes": [
                "sha256:4cfec631880ae527a91ec7cd3241aea2f82189f59e2f089119aa687761afb227",
                "sha256:504cce09035cf1bace63b84d9d778b772f86bb37d8a71ed6f723346362e633b2"
            ],
            "index": "pypi",
            "version": "==1.17.0"
        },
        "eight": {
            "hashes": [
                "sha256:b3ceecbfeb58fe68f726a69ac4225bbff554f5436c274646b75c63b039626c9e",
                "sha256:eebadb79193c9a3ed95a74f59462267f05ca41c23a804f9f0dd80e597c9a9f8e"
            ],
            "version": "==0.4.2"
        },
        "future": {
            "hashes": [
                "sha256:e39ced1ab767b5936646cedba8bcce582398233d6a627067d4c6a454c90cfedb"
            ],
            "version": "==0.16.0"
        },
        "idna": {
            "hashes": [
                "sha256:c357b3f628cf53ae2c4c05627ecc484553142ca23264e593d327bcde5e9c3407",
                "sha256:ea8b7f6188e6fa117537c3df7da9fc686d485087abf6ac197f9c46432f7e4a3c"
            ],
            "version": "==2.8"
        },
        "inflection": {
            "hashes": [
                "sha256:18ea7fb7a7d152853386523def08736aa8c32636b047ade55f7578c4edeb16ca"
            ],
            "version": "==0.3.1"
        },
        "itypes": {
            "hashes": [
                "sha256:c6e77bb9fd68a4bfeb9d958fea421802282451a25bac4913ec94db82a899c073"
            ],
            "version": "==1.1.0"
        },
        "jaraco.functools": {
            "hashes": [
                "sha256:35ba944f52b1a7beee8843a5aa6752d1d5b79893eeb7770ea98be6b637bf9345",
                "sha256:e9e377644cee5f6f9128b4dab1631fca74981236e95a255f80e4292bcd2b5284"
            ],
            "version": "==2.0"
        },
        "jinja2": {
            "hashes": [
                "sha256:74320bb91f31270f9551d46522e33af46a80c3d619f4a4bf42b3164d30b5911f",
                "sha256:9fe95f19286cfefaa917656583d020be14e7859c6b0252588391e47db34527de"
            ],
            "version": "==2.10.3"
        },
        "jmespath": {
            "hashes": [
                "sha256:3720a4b1bd659dd2eecad0666459b9788813e032b83e7ba58578e48254e0a0e6",
                "sha256:bde2aef6f44302dfb30320115b17d030798de8c4110e28d5cf6cf91a7a31074c"
            ],
            "version": "==0.9.4"
        },
        "kombu": {
            "hashes": [
                "sha256:389ba09e03b15b55b1a7371a441c894fd8121d174f5583bbbca032b9ea8c9edd",
                "sha256:7b92303af381ef02fad6899fd5f5a9a96031d781356cd8e505fa54ae5ddee181"
            ],
            "index": "pypi",
            "version": "==4.5.0"
        },
        "ldap3": {
            "hashes": [
                "sha256:1898194d872539670a2f36d4b56fe5a35d4b9ead28103bec78f05a8993e8122f",
                "sha256:27cb673e7afcb539f6adcae5a3ecac4e74eb37ca0a2d50dc98f29a3829eee529"
            ],
            "index": "pypi",
            "version": "==2.6.1"
        },
        "lxml": {
            "hashes": [
                "sha256:02ca7bf899da57084041bb0f6095333e4d239948ad3169443f454add9f4e9cb4",
                "sha256:096b82c5e0ea27ce9138bcbb205313343ee66a6e132f25c5ed67e2c8d960a1bc",
                "sha256:0a920ff98cf1aac310470c644bc23b326402d3ef667ddafecb024e1713d485f1",
                "sha256:17cae1730a782858a6e2758fd20dd0ef7567916c47757b694a06ffafdec20046",
                "sha256:17e3950add54c882e032527795c625929613adbd2ce5162b94667334458b5a36",
                "sha256:1f4f214337f6ee5825bf90a65d04d70aab05526c08191ab888cb5149501923c5",
                "sha256:2e8f77db25b0a96af679e64ff9bf9dddb27d379c9900c3272f3041c4d1327c9d",
                "sha256:4dffd405390a45ecb95ab5ab1c1b847553c18b0ef8ed01e10c1c8b1a76452916",
                "sha256:6b899931a5648862c7b88c795eddff7588fb585e81cecce20f8d9da16eff96e0",
                "sha256:726c17f3e0d7a7200718c9a890ccfeab391c9133e363a577a44717c85c71db27",
                "sha256:760c12276fee05c36f95f8040180abc7fbebb9e5011447a97cdc289b5d6ab6fc",
                "sha256:796685d3969815a633827c818863ee199440696b0961e200b011d79b9394bbe7",
                "sha256:891fe897b49abb7db470c55664b198b1095e4943b9f82b7dcab317a19116cd38",
                "sha256:a471628e20f03dcdfde00770eeaf9c77811f0c331c8805219ca7b87ac17576c5",
                "sha256:a63b4fd3e2cabdcc9d918ed280bdde3e8e9641e04f3c59a2a3109644a07b9832",
                "sha256:b0b84408d4eabc6de9dd1e1e0bc63e7731e890c0b378a62443e5741cfd0ae90a",
                "sha256:be78485e5d5f3684e875dab60f40cddace2f5b2a8f7fede412358ab3214c3a6f",
                "sha256:c27eaed872185f047bb7f7da2d21a7d8913457678c9a100a50db6da890bc28b9",
                "sha256:c81cb40bff373ab7a7446d6bbca0190bccc5be3448b47b51d729e37799bb5692",
                "sha256:d11874b3c33ee441059464711cd365b89fa1a9cf19ae75b0c189b01fbf735b84",
                "sha256:e9c028b5897901361d81a4718d1db217b716424a0283afe9d6735fe0caf70f79",
                "sha256:fe489d486cd00b739be826e8c1be188ddb74c7a1ca784d93d06fda882a6a1681"
            ],
            "index": "pypi",
            "version": "==4.4.1"
        },
        "markdown": {
            "hashes": [
                "sha256:2e50876bcdd74517e7b71f3e7a76102050edec255b3983403f1a63e7c8a41e7a",
                "sha256:56a46ac655704b91e5b7e6326ce43d5ef72411376588afa1dd90e881b83c7e8c"
            ],
            "index": "pypi",
            "version": "==3.1.1"
        },
        "markupsafe": {
            "hashes": [
                "sha256:00bc623926325b26bb9605ae9eae8a215691f33cae5df11ca5424f06f2d1f473",
                "sha256:09027a7803a62ca78792ad89403b1b7a73a01c8cb65909cd876f7fcebd79b161",
                "sha256:09c4b7f37d6c648cb13f9230d847adf22f8171b1ccc4d5682398e77f40309235",
                "sha256:1027c282dad077d0bae18be6794e6b6b8c91d58ed8a8d89a89d59693b9131db5",
                "sha256:24982cc2533820871eba85ba648cd53d8623687ff11cbb805be4ff7b4c971aff",
                "sha256:29872e92839765e546828bb7754a68c418d927cd064fd4708fab9fe9c8bb116b",
                "sha256:43a55c2930bbc139570ac2452adf3d70cdbb3cfe5912c71cdce1c2c6bbd9c5d1",
                "sha256:46c99d2de99945ec5cb54f23c8cd5689f6d7177305ebff350a58ce5f8de1669e",
                "sha256:500d4957e52ddc3351cabf489e79c91c17f6e0899158447047588650b5e69183",
                "sha256:535f6fc4d397c1563d08b88e485c3496cf5784e927af890fb3c3aac7f933ec66",
                "sha256:62fe6c95e3ec8a7fad637b7f3d372c15ec1caa01ab47926cfdf7a75b40e0eac1",
                "sha256:6dd73240d2af64df90aa7c4e7481e23825ea70af4b4922f8ede5b9e35f78a3b1",
                "sha256:717ba8fe3ae9cc0006d7c451f0bb265ee07739daf76355d06366154ee68d221e",
                "sha256:79855e1c5b8da654cf486b830bd42c06e8780cea587384cf6545b7d9ac013a0b",
                "sha256:7c1699dfe0cf8ff607dbdcc1e9b9af1755371f92a68f706051cc8c37d447c905",
                "sha256:88e5fcfb52ee7b911e8bb6d6aa2fd21fbecc674eadd44118a9cc3863f938e735",
                "sha256:8defac2f2ccd6805ebf65f5eeb132adcf2ab57aa11fdf4c0dd5169a004710e7d",
                "sha256:98c7086708b163d425c67c7a91bad6e466bb99d797aa64f965e9d25c12111a5e",
                "sha256:9add70b36c5666a2ed02b43b335fe19002ee5235efd4b8a89bfcf9005bebac0d",
                "sha256:9bf40443012702a1d2070043cb6291650a0841ece432556f784f004937f0f32c",
                "sha256:ade5e387d2ad0d7ebf59146cc00c8044acbd863725f887353a10df825fc8ae21",
                "sha256:b00c1de48212e4cc9603895652c5c410df699856a2853135b3967591e4beebc2",
                "sha256:b1282f8c00509d99fef04d8ba936b156d419be841854fe901d8ae224c59f0be5",
                "sha256:b2051432115498d3562c084a49bba65d97cf251f5a331c64a12ee7e04dacc51b",
                "sha256:ba59edeaa2fc6114428f1637ffff42da1e311e29382d81b339c1817d37ec93c6",
                "sha256:c8716a48d94b06bb3b2524c2b77e055fb313aeb4ea620c8dd03a105574ba704f",
                "sha256:cd5df75523866410809ca100dc9681e301e3c27567cf498077e8551b6d20e42f",
                "sha256:e249096428b3ae81b08327a63a485ad0878de3fb939049038579ac0ef61e17e7"
            ],
            "version": "==1.1.1"
        },
        "more-itertools": {
            "hashes": [
                "sha256:409cd48d4db7052af495b09dec721011634af3753ae1ef92d2b32f73a745f832",
                "sha256:92b8c4b06dac4f0611c0729b2f2ede52b2e1bac1ab48f089c7ddc12e26bb60c4"
            ],
            "version": "==7.2.0"
        },
        "oauthlib": {
            "hashes": [
                "sha256:bee41cc35fcca6e988463cacc3bcb8a96224f470ca547e697b604cc697b2f889",
                "sha256:df884cd6cbe20e32633f1db1072e9356f53638e4361bef4e8b03c9127c9328ea"
            ],
            "index": "pypi",
            "version": "==3.1.0"
        },
        "packaging": {
            "hashes": [
                "sha256:28b924174df7a2fa32c1953825ff29c61e2f5e082343165438812f00d3a7fc47",
                "sha256:d9551545c6d761f3def1677baf08ab2a3ca17c56879e70fecba2fc4dde4ed108"
            ],
            "index": "pypi",
            "version": "==19.2"
        },
        "portend": {
            "hashes": [
                "sha256:19dc27bfb3c72471bd30a235a4d5fbefef8a7e31cab367744b5d87a205e7bfd9",
                "sha256:d2dca12e585ce29fc357b31ce424a27c16e2d485029252bbf8ddcc9696207976"
            ],
            "version": "==2.5"
        },
        "psycopg2-binary": {
            "hashes": [
                "sha256:080c72714784989474f97be9ab0ddf7b2ad2984527e77f2909fcd04d4df53809",
                "sha256:110457be80b63ff4915febb06faa7be002b93a76e5ba19bf3f27636a2ef58598",
                "sha256:171352a03b22fc099f15103959b52ee77d9a27e028895d7e5fde127aa8e3bac5",
                "sha256:19d013e7b0817087517a4b3cab39c084d78898369e5c46258aab7be4f233d6a1",
                "sha256:249b6b21ae4eb0f7b8423b330aa80fab5f821b9ffc3f7561a5e2fd6bb142cf5d",
                "sha256:2ac0731d2d84b05c7bb39e85b7e123c3a0acd4cda631d8d542802c88deb9e87e",
                "sha256:2b6d561193f0dc3f50acfb22dd52ea8c8dfbc64bcafe3938b5f209cc17cb6f00",
                "sha256:2bd23e242e954214944481124755cbefe7c2cf563b1a54cd8d196d502f2578bf",
                "sha256:3e1239242ca60b3725e65ab2f13765fc199b03af9eaf1b5572f0e97bdcee5b43",
                "sha256:3eb70bb697abbe86b1d2b1316370c02ba320bfd1e9e35cf3b9566a855ea8e4e5",
                "sha256:51a2fc7e94b98bd1bb5d4570936f24fc2b0541b63eccadf8fdea266db8ad2f70",
                "sha256:52f1bdafdc764b7447e393ed39bb263eccb12bfda25a4ac06d82e3a9056251f6",
                "sha256:5b3581319a3951f1e866f4f6c5e42023db0fae0284273b82e97dfd32c51985cd",
                "sha256:63c1b66e3b2a3a336288e4bcec499e0dc310cd1dceaed1c46fa7419764c68877",
                "sha256:8123a99f24ecee469e5c1339427bcdb2a33920a18bb5c0d58b7c13f3b0298ba3",
                "sha256:85e699fcabe7f817c0f0a412d4e7c6627e00c412b418da7666ff353f38e30f67",
                "sha256:8dbff4557bbef963697583366400822387cccf794ccb001f1f2307ed21854c68",
                "sha256:908d21d08d6b81f1b7e056bbf40b2f77f8c499ab29e64ec5113052819ef1c89b",
                "sha256:af39d0237b17d0a5a5f638e9dffb34013ce2b1d41441fd30283e42b22d16858a",
                "sha256:af51bb9f055a3f4af0187149a8f60c9d516cf7d5565b3dac53358796a8fb2a5b",
                "sha256:b2ecac57eb49e461e86c092761e6b8e1fd9654dbaaddf71a076dcc869f7014e2",
                "sha256:cd37cc170678a4609becb26b53a2bc1edea65177be70c48dd7b39a1149cabd6e",
                "sha256:d17e3054b17e1a6cb8c1140f76310f6ede811e75b7a9d461922d2c72973f583e",
                "sha256:d305313c5a9695f40c46294d4315ed3a07c7d2b55e48a9010dad7db7a66c8b7f",
                "sha256:dd0ef0eb1f7dd18a3f4187226e226a7284bda6af5671937a221766e6ef1ee88f",
                "sha256:e1adff53b56db9905db48a972fb89370ad5736e0450b96f91bcf99cadd96cfd7",
                "sha256:f0d43828003c82dbc9269de87aa449e9896077a71954fbbb10a614c017e65737",
                "sha256:f78e8b487de4d92640105c1389e5b90be3496b1d75c90a666edd8737cc2dbab7"
            ],
            "index": "pypi",
            "version": "==2.8.3"
        },
        "pyasn1": {
            "hashes": [
                "sha256:62cdade8b5530f0b185e09855dd422bc05c0bbff6b72ff61381c09dac7befd8c",
                "sha256:a9495356ca1d66ed197a0f72b41eb1823cf7ea8b5bd07191673e8147aecf8604"
            ],
            "version": "==0.4.7"
        },
        "pyasn1-modules": {
            "hashes": [
                "sha256:0c35a52e00b672f832e5846826f1fb7507907f7d52fba6faa9e3c4cbe874fe4b",
                "sha256:b6ada4f840fe51abf5a6bd545b45bf537bea62221fa0dde2e8a553ed9f06a4e3"
            ],
            "version": "==0.2.7"
        },
        "pycparser": {
            "hashes": [
                "sha256:a988718abfad80b6b157acce7bf130a30876d27603738ac39f140993246b25b3"
            ],
            "version": "==2.19"
        },
        "pycryptodome": {
            "hashes": [
                "sha256:023c294367d7189ae224fb61bc8d49a2347704087c1c78dbd5ab114dd5b97761",
                "sha256:0f29e1238ad3b6b6e2acd7ea1d8e8b382978a56503f2c48b67d5dc144d143cb0",
                "sha256:18f376698e3ddcb1d3b312512ca78c9eed132e68ac6d0bf2e72452dfe213e96f",
                "sha256:1de815b847982f909dc2e5e2ca641b85cde80d95cc7e6a359c03d4b42cd21568",
                "sha256:1ff619b8e4050799ca5ca0ffdf8eb0dbccba6997997866755f37e6aa7dde23fe",
                "sha256:233a04bb7bdd4b07e14d61d5166150942d872802daa4f049d49a453fe0659e94",
                "sha256:33c07e1e36ec84524b49f99f11804d5e4d2188c643e84d914cb1e0a277ed3c79",
                "sha256:3701822a085dbebf678bfbdfbd6ebd92ffa80d5a544c9979984bf16a67c9790b",
                "sha256:3f8e6851c0a45429f9b86c1597d3b831b0cff140b3e170a891fce55ef8dac2bb",
                "sha256:4f6cdddf1fe72e7f173e9734aa19b94cbd046b61a8559d650ff222e36021d5c1",
                "sha256:52d20b22c5b1fc952b4c686b99a6c55c3b0b0a673bec30570f156a72198f66ff",
                "sha256:5452b534fecf8bf57cf9106d00877f5f4ab7264e7a5e1f5ea8d15b04517d1255",
                "sha256:5a7a9a4a7f8f0990fa97fee71c7f7e0c412925c515cfc6d4996961e92c9be8e5",
                "sha256:600bf9dd5fbed0feee83950e2a8baacaa1f38b56c237fff270d31e47f8da9e52",
                "sha256:6840c9881e528224ebf72b3f73b3d11baf399e265106c9f4d9bae4f09615a93a",
                "sha256:71b041d43fe13004abc36ca720ac64ea489ee8a3407a25116481d0faf9d62494",
                "sha256:7252498b427c421e306473ed344e58235eedd95c15fec2e1b33d333aefa1ea10",
                "sha256:8d2135c941d38f241e0e62dbdfc1ca5d9240527e61316126797f50b6f3e49825",
                "sha256:a0962aea03933b99cf391c3e10dfef32f77915d5553464264cfbc6711f31d254",
                "sha256:a117047a220b3911d425affcd1cbc97a1af7ea7eb5d985d9964d42b4f0558489",
                "sha256:a35a5c588248ba00eb976a8554211e584a55de286783bc69b12bdd7954052b4a",
                "sha256:c1a4f3f651471b9bf60b0d98fa8a994b8a73ff8ab4edc691e23243c853aaff9f",
                "sha256:c419943306756ddd1a1997120bb073733bc223365909c68185106d5521cbc0ef",
                "sha256:c453ad968b67d66448543420ec39770c30bd16d986058255f058ab87c4f6cc1f",
                "sha256:d2d78644655629c7d1b9bf28e479d29facc0949d9ff095103ca9c2314b329ee0",
                "sha256:d7be60dc2126ee350ac7191549f5ab05c2dd76a5d5a3022249f395a401c6ea37",
                "sha256:dbeb08ad850056747aa7d5f33273b7ce0b9a77910604a1be7b7a6f2ef076213f",
                "sha256:f02382dc1bf91fb7123f2a3851fb1b526c871fa9359f387f2bcc847efc74ae52"
            ],
            "index": "pypi",
            "version": "==3.9.0"
        },
        "pycryptodomex": {
            "hashes": [
                "sha256:020928b2831b2047288c9143f41c6690eb669d60761c7ca8c5ca743a2c51517c",
                "sha256:0ce1950ba6544eca4d6fd7386e2502d4bd871fcbd5e5b977604f48ea37b29fc6",
                "sha256:0d5b1159a24a56fd3359b7b1aa1e4331c394033eababb2972bb923d6767968db",
                "sha256:11453e8628cdccbcb08e04405298d659c0c0458cf9bf23eaaa3c201f8d635389",
                "sha256:22e050089f60e70b97909fe62612ee9589f0be1c928c2aa637f2534eddf61632",
                "sha256:27317f1e8e496a2f208b1c40da425d5fe760b494f95c847bb7c3074c95a8edcb",
                "sha256:32e2fe1d0c5fada45b22b647f88367b210dfea40a5cc849b142b4e9fa497c488",
                "sha256:3a998b390a80fd0d22c7d9fbaf49a9a11772ef90495a8baecdea2e6d09929937",
                "sha256:46dda35fbed5426794ab64d483d6257dc43f52e78ba934563492df7cb89f7de6",
                "sha256:4846ca0f2363bdb934c556667b056331d4aabd48f20924b0c5583a49d764d3fc",
                "sha256:550f5e6f07b091f986023f871fa8a2bde9875ccae51d4bd07b31fa9855fe994f",
                "sha256:561905b459de41c3ad19912cdcd88c8e24295d01e97b7b2a63d4188c8e4e0dbc",
                "sha256:5745ca86a4e88a775b7cace28b947a86661d5cc09ecc1c8d97293a7d20c1bb79",
                "sha256:5c2a3bb28dde992f97d856937e973dda0462bf3acb7d0009308a81159a35323b",
                "sha256:73a8acc8ff7f09d482e481757d92a250f803e66e0f248019df90a69e61840180",
                "sha256:8601613ebc329b853e466f581ad1156638989926e0dcdf52952542a89883836c",
                "sha256:8b604f4fa1de456d6d19771b01c2823675a75a2c60e51a6b738f71fdfe865370",
                "sha256:96f8622cb8061f4aca95e52cc835659f024bc2e237ee6a9d01117873b7490b98",
                "sha256:a01c99532c5f7ab96274b5c9f3e135315b79b55ba5c8233fc4d029e0369e94df",
                "sha256:c63040e0313e27b62b0f4295f41adecf96cde7ff4d49f653b81b1958cb1180bf",
                "sha256:c812cb9f3af63da8eaa251e7e48f8b38c4e40974d2bdae2f0ca7a7a12549727a",
                "sha256:cb9e8ef672b7a961f90e0a497718e0f052f76324f216840a4ec30248e4d19f20",
                "sha256:ce8edda46374c344de87089f9887ad4dd317bb4a22f91f1844202eaf14b08de0",
                "sha256:de58de0d5f2fb9253707ee718e1378f2194fdd394cdbed1b6464ab44642f5217",
                "sha256:e0100f9b93d0119d846a33e6cb5001ee208519b81c6acf76da614b71de75885b",
                "sha256:e530b77bdff5c2bf3065e6a088e1602ad193b43e285bac196d4b8820308ec6bb",
                "sha256:f048069aa7b530f1c5e84d55c2b28ca7a7272bb3b8d28829d454a94bec6529a8",
                "sha256:f6a9271c842e93c349b6007676a62d03dca712c9f4dff66c3270d50504ca9014"
            ],
            "version": "==3.9.0"
        },
        "pyjwkest": {
            "hashes": [
                "sha256:5560fd5ba08655f29ff6ad1df1e15dc05abc9d976fcbcec8d2b5167f49b70222"
            ],
            "version": "==1.4.2"
        },
        "pyopenssl": {
            "hashes": [
                "sha256:26ff56a6b5ecaf3a2a59f132681e2a80afcc76b4f902f612f518f92c2a1bf854",
                "sha256:6488f1423b00f73b7ad5167885312bb0ce410d3312eb212393795b53c8caa580"
            ],
            "version": "==18.0.0"
        },
        "pyparsing": {
            "hashes": [
                "sha256:6f98a7b9397e206d78cc01df10131398f1c8b8510a2f4d97d9abd82e1aacdd80",
                "sha256:d9338df12903bbf5d65a0e4e87c2161968b10d2e489652bb47001d82a9b028b4"
            ],
            "version": "==2.4.2"
        },
        "python-dateutil": {
            "hashes": [
                "sha256:7e6584c74aeed623791615e26efd690f29817a27c73085b78e4bad02493df2fb",
                "sha256:c89805f6f4d64db21ed966fda138f8a5ed7a4fdbc1a8ee329ce1b74e3c74da9e"
            ],
            "markers": "python_version >= '2.7'",
            "version": "==2.8.0"
        },
        "pytz": {
            "hashes": [
                "sha256:1c557d7d0e871de1f5ccd5833f60fb2550652da6be2693c1e02300743d21500d",
                "sha256:b02c06db6cf09c12dd25137e563b31700d3b80fcc4ad23abb7a315f2789819be"
            ],
            "version": "==2019.3"
        },
        "pyuwsgi": {
            "hashes": [
                "sha256:15a4626740753b0d0dfeeac7d367f9b2e89ab6af16c195927e60f75359fc1bbc",
                "sha256:24c40c3b889eb9f283d43feffbc0f7c7fc024e914451425156ddb68af3df1e71",
                "sha256:393737bd43a7e38f0a4a1601a37a69c4bf893635b37665ff958170fdb604fdb7",
                "sha256:5a08308f87e639573c1efaa5966a6d04410cd45a73c4586a932fe3ee4b56369d",
                "sha256:5f4b36c0dbb9931c4da8008aa423158be596e3b4a23cec95a958631603a94e45",
                "sha256:7c31794f71bbd0ccf542cab6bddf38aa69e84e31ae0f9657a2e18ebdc150c01a",
                "sha256:802ec6dad4b6707b934370926ec1866603abe31ba03c472f56149001b3533ba1",
                "sha256:814d73d4569add69a6c19bb4a27cd5adb72b196e5e080caed17dbda740402072",
                "sha256:829299cd117cf8abe837796bf587e61ce6bfe18423a3a1c510c21e9825789c2c",
                "sha256:85f2210ceae5f48b7d8fad2240d831f4b890cac85cd98ca82683ac6aa481dfc8",
                "sha256:861c94442b28cd64af033e88e0f63c66dbd5609f67952dc18694098b47a43f3a",
                "sha256:957bc6316ffc8463795d56d9953d58e7f32aa5aad1c5ac80bc45c69f3299961e",
                "sha256:9760c3f56fb5f15852d163429096600906478e9ed2c189a52f2bb21d8a2a986c",
                "sha256:a4b24703ea818196d0be1dc64b3b57b79c67e8dee0cfa207a4216220912035a7",
                "sha256:ad7f4968c1ddbf139a306d9b075360d959cc554d994ba5e1f512af9a40e62357",
                "sha256:b1127d34b90f74faf1707718c57a4193ac028b9f4aec0238638983132297d456",
                "sha256:bcb04d6ec644b3e08d03c64851e06edd7110489261e50627a4bcadf66ff6920e",
                "sha256:bebfebb9ee83d7cf37668bf54275b677b7ae283e84a944f9f3ac6a4b66f95d4b",
                "sha256:c29892dafc65a8b6eb95823fa4bac7754ca3fd1c28ab8d2a973289531b340a27",
                "sha256:cb296b50b51ba022b0090b28d032ff1dd395a6db03672b65a39e83532edad527",
                "sha256:ce777ebdf49ce736fc04abf555b5c41ab3f130127543a689dcf8d4871cd18fe4",
                "sha256:d8b4bf930b6a19bc9ee982b9163d948c87501ad91b71516924e8ed25fe85d2ee",
                "sha256:e2a420f2c4d35f3ec0b7e752a80d7bd385e2c5a64f67c05f2d2d74230e3114b6",
                "sha256:fed899ce96f4f2b4d1b9f338dd145a4040ee1d8a5152213af0dd8d4a4d36e9fe"
            ],
            "index": "pypi",
            "version": "==2.0.18.post0"
        },
        "pyyaml": {
            "hashes": [
                "sha256:0113bc0ec2ad727182326b61326afa3d1d8280ae1122493553fd6f4397f33df9",
                "sha256:01adf0b6c6f61bd11af6e10ca52b7d4057dd0be0343eb9283c878cf3af56aee4",
                "sha256:5124373960b0b3f4aa7df1707e63e9f109b5263eca5976c66e08b1c552d4eaf8",
                "sha256:5ca4f10adbddae56d824b2c09668e91219bb178a1eee1faa56af6f99f11bf696",
                "sha256:7907be34ffa3c5a32b60b95f4d95ea25361c951383a894fec31be7252b2b6f34",
                "sha256:7ec9b2a4ed5cad025c2278a1e6a19c011c80a3caaac804fd2d329e9cc2c287c9",
                "sha256:87ae4c829bb25b9fe99cf71fbb2140c448f534e24c998cc60f39ae4f94396a73",
                "sha256:9de9919becc9cc2ff03637872a440195ac4241c80536632fffeb6a1e25a74299",
                "sha256:a5a85b10e450c66b49f98846937e8cfca1db3127a9d5d1e31ca45c3d0bef4c5b",
                "sha256:b0997827b4f6a7c286c01c5f60384d218dca4ed7d9efa945c3e1aa623d5709ae",
                "sha256:b631ef96d3222e62861443cc89d6563ba3eeb816eeb96b2629345ab795e53681",
                "sha256:bf47c0607522fdbca6c9e817a6e81b08491de50f3766a7a0e6a5be7905961b41",
                "sha256:f81025eddd0327c7d4cfe9b62cf33190e1e736cc6e97502b3ec425f574b3e7a8"
            ],
            "index": "pypi",
            "version": "==5.1.2"
        },
        "qrcode": {
            "hashes": [
                "sha256:3996ee560fc39532910603704c82980ff6d4d5d629f9c3f25f34174ce8606cf5",
                "sha256:505253854f607f2abf4d16092c61d4e9d511a3b4392e60bff957a68592b04369"
            ],
            "index": "pypi",
            "version": "==6.1"
        },
        "redis": {
            "hashes": [
                "sha256:3613daad9ce5951e426f460deddd5caf469e08a3af633e9578fc77d362becf62",
                "sha256:8d0fc278d3f5e1249967cba2eb4a5632d19e45ce5c09442b8422d15ee2c22cc2"
            ],
            "version": "==3.3.11"
        },
        "requests": {
            "hashes": [
                "sha256:11e007a8a2aa0323f5a921e9e6a2d7e4e67d9877e85773fba9ba6419025cbeb4",
                "sha256:9cf5292fcd0f598c671cfc1e0d7d1a7f13bb8085e9a590f48c010551dc6c4b31"
            ],
            "version": "==2.22.0"
        },
        "requests-oauthlib": {
            "hashes": [
                "sha256:bd6533330e8748e94bf0b214775fed487d309b8b8fe823dc45641ebcd9a32f57",
                "sha256:d3ed0c8f2e3bbc6b344fa63d6f933745ab394469da38db16bdddb461c7e25140"
            ],
            "index": "pypi",
            "version": "==1.2.0"
        },
        "ruamel.yaml": {
            "hashes": [
                "sha256:0db639b1b2742dae666c6fc009b8d1931ef15c9276ef31c0673cc6dcf766cf40",
                "sha256:412a6f5cfdc0525dee6a27c08f5415c7fd832a7afcb7a0ed7319628aed23d408"
            ],
            "version": "==0.16.5"
        },
        "ruamel.yaml.clib": {
            "hashes": [
                "sha256:1e77424825caba5553bbade750cec2277ef130647d685c2b38f68bc03453bac6",
                "sha256:392b7c371312abf27fb549ec2d5e0092f7ef6e6c9f767bfb13e83cb903aca0fd",
                "sha256:4d55386129291b96483edcb93b381470f7cd69f97585829b048a3d758d31210a",
                "sha256:550168c02d8de52ee58c3d8a8193d5a8a9491a5e7b2462d27ac5bf63717574c9",
                "sha256:57933a6986a3036257ad7bf283529e7c19c2810ff24c86f4a0cfeb49d2099919",
                "sha256:615b0396a7fad02d1f9a0dcf9f01202bf9caefee6265198f252c865f4227fcc6",
                "sha256:77556a7aa190be9a2bd83b7ee075d3df5f3c5016d395613671487e79b082d784",
                "sha256:7aee724e1ff424757b5bd8f6c5bbdb033a570b2b4683b17ace4dbe61a99a657b",
                "sha256:8073c8b92b06b572e4057b583c3d01674ceaf32167801fe545a087d7a1e8bf52",
                "sha256:9c6d040d0396c28d3eaaa6cb20152cb3b2f15adf35a0304f4f40a3cf9f1d2448",
                "sha256:a0ff786d2a7dbe55f9544b3f6ebbcc495d7e730df92a08434604f6f470b899c5",
                "sha256:b1b7fcee6aedcdc7e62c3a73f238b3d080c7ba6650cd808bce8d7761ec484070",
                "sha256:b66832ea8077d9b3f6e311c4a53d06273db5dc2db6e8a908550f3c14d67e718c",
                "sha256:d0d3ac228c9bbab08134b4004d748cf9f8743504875b3603b3afbb97e3472947",
                "sha256:d10e9dd744cf85c219bf747c75194b624cc7a94f0c80ead624b06bfa9f61d3bc",
                "sha256:ea4362548ee0cbc266949d8a441238d9ad3600ca9910c3fe4e82ee3a50706973",
                "sha256:ed5b3698a2bb241b7f5cbbe277eaa7fe48b07a58784fba4f75224fd066d253ad",
                "sha256:f9dcc1ae73f36e8059589b601e8e4776b9976effd76c21ad6a855a74318efd6e"
            ],
            "markers": "platform_python_implementation == 'CPython' and python_version < '3.8'",
            "version": "==0.2.0"
        },
        "s3transfer": {
            "hashes": [
                "sha256:6efc926738a3cd576c2a79725fed9afde92378aa5c6a957e3af010cb019fac9d",
                "sha256:b780f2411b824cb541dbcd2c713d0cb61c7d1bcadae204cdddda2b35cef493ba"
            ],
            "version": "==0.2.1"
        },
        "sentry-sdk": {
            "hashes": [
                "sha256:15e51e74b924180c98bcd636cb4634945b0a99a124d50b433c3a9dc6a582e8db",
                "sha256:1d6a2ee908ec6d8f96c27d78bc39e203df4d586d287c233140af7d8d1aca108a"
            ],
            "index": "pypi",
            "version": "==0.12.3"
        },
        "service-identity": {
            "hashes": [
                "sha256:001c0707759cb3de7e49c078a7c0c9cd12594161d3bf06b9c254fdcb1a60dc36",
                "sha256:0858a54aabc5b459d1aafa8a518ed2081a285087f349fe3e55197989232e2e2d"
            ],
            "index": "pypi",
            "version": "==18.1.0"
        },
        "signxml": {
            "hashes": [
                "sha256:70e3edbb07b89bec94d39db2cdced724c540f9258366474177c746b9f903d9c4",
                "sha256:9540efcddd94e45399fa26ee2d24af43d162d55cbe3a2b36fddb394741993dd5"
            ],
            "index": "pypi",
            "version": "==2.6.0"
        },
        "six": {
            "hashes": [
                "sha256:3350809f0555b11f552448330d0b52d5f24c91a322ea4a15ef22629740f3761c",
                "sha256:d16a0141ec1a18405cd4ce8b4613101da75da0e9a7aec5bdd4fa804d0e0eba73"
            ],
            "version": "==1.12.0"
        },
        "sqlparse": {
            "hashes": [
                "sha256:40afe6b8d4b1117e7dff5504d7a8ce07d9a1b15aeeade8a2d10f130a834f8177",
                "sha256:7c3dca29c022744e95b547e867cee89f4fce4373f3549ccd8797d8eb52cdb873"
            ],
            "version": "==0.3.0"
        },
        "structlog": {
            "hashes": [
                "sha256:5feae03167620824d3ae3e8915ea8589fc28d1ad6f3edf3cc90ed7c7cb33fab5",
                "sha256:db441b81c65b0f104a7ce5d86c5432be099956b98b8a2c8be0b3fb3a7a0b1536"
            ],
            "index": "pypi",
            "version": "==19.1.0"
        },
        "tempora": {
            "hashes": [
                "sha256:cb60b1d2b1664104e307f8e5269d7f4acdb077c82e35cd57246ae14a3427d2d6",
                "sha256:d28a03d2f64ee81aec6e6bff374127ef306fe00c1b7e27c7ff1618344221a699"
            ],
            "version": "==1.14.1"
        },
        "uritemplate": {
            "hashes": [
                "sha256:01c69f4fe8ed503b2951bef85d996a9d22434d2431584b5b107b2981ff416fbd",
                "sha256:1b9c467a940ce9fb9f50df819e8ddd14696f89b9a8cc87ac77952ba416e0a8fd",
                "sha256:c02643cebe23fc8adb5e6becffe201185bf06c40bda5c0b4028a93f1527d011d"
            ],
            "version": "==3.0.0"
        },
        "urllib3": {
            "extras": [
                "secure"
            ],
            "hashes": [
                "sha256:3de946ffbed6e6746608990594d08faac602528ac7015ac28d33cee6a45b7398",
                "sha256:9a107b99a5393caf59c7aa3c1249c16e6879447533d0887f4336dde834c7be86"
            ],
            "index": "pypi",
            "markers": null,
            "version": "==1.25.6"
        },
        "vine": {
            "hashes": [
                "sha256:133ee6d7a9016f177ddeaf191c1f58421a1dcc6ee9a42c58b34bed40e1d2cd87",
                "sha256:ea4947cc56d1fd6f2095c8d543ee25dad966f78692528e68b4fada11ba3f98af"
            ],
            "version": "==1.3.0"
        },
        "zc.lockfile": {
            "hashes": [
                "sha256:307ad78227e48be260e64896ec8886edc7eae22d8ec53e4d528ab5537a83203b",
                "sha256:cc33599b549f0c8a248cb72f3bf32d77712de1ff7ee8814312eb6456b42c015f"
            ],
            "version": "==2.0"
        }
    },
    "develop": {
        "astroid": {
            "hashes": [
                "sha256:6560e1e1749f68c64a4b5dee4e091fce798d2f0d84ebe638cf0e0585a343acf4",
                "sha256:b65db1bbaac9f9f4d190199bb8680af6f6f84fd3769a5ea883df8a91fe68b4c4"
            ],
            "version": "==2.2.5"
        },
        "autopep8": {
            "hashes": [
                "sha256:4d8eec30cc81bc5617dbf1218201d770dc35629363547f17577c61683ccfb3ee"
            ],
            "index": "pypi",
            "version": "==1.4.4"
        },
        "bandit": {
            "hashes": [
                "sha256:336620e220cf2d3115877685e264477ff9d9abaeb0afe3dc7264f55fa17a3952",
                "sha256:41e75315853507aa145d62a78a2a6c5e3240fe14ee7c601459d0df9418196065"
            ],
            "index": "pypi",
            "version": "==1.6.2"
        },
        "bumpversion": {
            "hashes": [
                "sha256:6744c873dd7aafc24453d8b6a1a0d6d109faf63cd0cd19cb78fd46e74932c77e",
                "sha256:6753d9ff3552013e2130f7bc03c1007e24473b4835952679653fb132367bdd57"
            ],
            "index": "pypi",
            "version": "==0.5.3"
        },
        "colorama": {
            "hashes": [
                "sha256:05eed71e2e327246ad6b38c540c4a3117230b19679b875190486ddd2d721422d",
                "sha256:f8ac84de7840f5b9c4e3347b3c1eaa50f7e49c2b07596221daec5edaabbd7c48"
            ],
            "index": "pypi",
            "version": "==0.4.1"
        },
        "coverage": {
            "hashes": [
                "sha256:08907593569fe59baca0bf152c43f3863201efb6113ecb38ce7e97ce339805a6",
                "sha256:0be0f1ed45fc0c185cfd4ecc19a1d6532d72f86a2bac9de7e24541febad72650",
                "sha256:141f08ed3c4b1847015e2cd62ec06d35e67a3ac185c26f7635f4406b90afa9c5",
                "sha256:19e4df788a0581238e9390c85a7a09af39c7b539b29f25c89209e6c3e371270d",
                "sha256:23cc09ed395b03424d1ae30dcc292615c1372bfba7141eb85e11e50efaa6b351",
                "sha256:245388cda02af78276b479f299bbf3783ef0a6a6273037d7c60dc73b8d8d7755",
                "sha256:331cb5115673a20fb131dadd22f5bcaf7677ef758741312bee4937d71a14b2ef",
                "sha256:386e2e4090f0bc5df274e720105c342263423e77ee8826002dcffe0c9533dbca",
                "sha256:3a794ce50daee01c74a494919d5ebdc23d58873747fa0e288318728533a3e1ca",
                "sha256:60851187677b24c6085248f0a0b9b98d49cba7ecc7ec60ba6b9d2e5574ac1ee9",
                "sha256:63a9a5fc43b58735f65ed63d2cf43508f462dc49857da70b8980ad78d41d52fc",
                "sha256:6b62544bb68106e3f00b21c8930e83e584fdca005d4fffd29bb39fb3ffa03cb5",
                "sha256:6ba744056423ef8d450cf627289166da65903885272055fb4b5e113137cfa14f",
                "sha256:7494b0b0274c5072bddbfd5b4a6c6f18fbbe1ab1d22a41e99cd2d00c8f96ecfe",
                "sha256:826f32b9547c8091679ff292a82aca9c7b9650f9fda3e2ca6bf2ac905b7ce888",
                "sha256:93715dffbcd0678057f947f496484e906bf9509f5c1c38fc9ba3922893cda5f5",
                "sha256:9a334d6c83dfeadae576b4d633a71620d40d1c379129d587faa42ee3e2a85cce",
                "sha256:af7ed8a8aa6957aac47b4268631fa1df984643f07ef00acd374e456364b373f5",
                "sha256:bf0a7aed7f5521c7ca67febd57db473af4762b9622254291fbcbb8cd0ba5e33e",
                "sha256:bf1ef9eb901113a9805287e090452c05547578eaab1b62e4ad456fcc049a9b7e",
                "sha256:c0afd27bc0e307a1ffc04ca5ec010a290e49e3afbe841c5cafc5c5a80ecd81c9",
                "sha256:dd579709a87092c6dbee09d1b7cfa81831040705ffa12a1b248935274aee0437",
                "sha256:df6712284b2e44a065097846488f66840445eb987eb81b3cc6e4149e7b6982e1",
                "sha256:e07d9f1a23e9e93ab5c62902833bf3e4b1f65502927379148b6622686223125c",
                "sha256:e2ede7c1d45e65e209d6093b762e98e8318ddeff95317d07a27a2140b80cfd24",
                "sha256:e4ef9c164eb55123c62411f5936b5c2e521b12356037b6e1c2617cef45523d47",
                "sha256:eca2b7343524e7ba246cab8ff00cab47a2d6d54ada3b02772e908a45675722e2",
                "sha256:eee64c616adeff7db37cc37da4180a3a5b6177f5c46b187894e633f088fb5b28",
                "sha256:ef824cad1f980d27f26166f86856efe11eff9912c4fed97d3804820d43fa550c",
                "sha256:efc89291bd5a08855829a3c522df16d856455297cf35ae827a37edac45f466a7",
                "sha256:fa964bae817babece5aa2e8c1af841bebb6d0b9add8e637548809d040443fee0",
                "sha256:ff37757e068ae606659c28c3bd0d923f9d29a85de79bf25b2b34b148473b5025"
            ],
            "index": "pypi",
            "version": "==4.5.4"
        },
        "django": {
            "hashes": [
                "sha256:4025317ca01f75fc79250ff7262a06d8ba97cd4f82e93394b2a0a6a4a925caeb",
                "sha256:a8ca1033acac9f33995eb2209a6bf18a4681c3e5269a878e9a7e0b7384ed1ca3"
            ],
            "index": "pypi",
            "version": "==2.2.6"
        },
        "django-debug-toolbar": {
            "hashes": [
                "sha256:17c53cd6bf4e7d69902aedf9a1d26c5d3b7369b54c5718744704f27b5a72f35d",
                "sha256:9a23ada2e43cd989195db3c18710b5d7451134a0d48127ab64c1d2ad81700342"
            ],
            "index": "pypi",
            "version": "==2.0"
        },
        "dodgy": {
            "hashes": [
                "sha256:65e13cf878d7aff129f1461c13cb5fd1bb6dfe66bb5327e09379c3877763280c"
            ],
            "version": "==0.1.9"
        },
        "gitdb2": {
            "hashes": [
                "sha256:1b6df1433567a51a4a9c1a5a0de977aa351a405cc56d7d35f3388bad1f630350",
                "sha256:96bbb507d765a7f51eb802554a9cfe194a174582f772e0d89f4e87288c288b7b"
            ],
            "version": "==2.0.6"
        },
        "gitpython": {
            "hashes": [
                "sha256:631263cc670aa56ce3d3c414cf0fe2e840f2e913514b138ea28d88a477bbcd21",
                "sha256:6e97b9f0954807f30c2dd8e3165731ed6c477a1b365f194b69d81d7940a08332"
            ],
            "version": "==3.0.3"
        },
        "isort": {
            "hashes": [
                "sha256:54da7e92468955c4fceacd0c86bd0ec997b0e1ee80d97f67c35a78b719dccab1",
                "sha256:6e811fcb295968434526407adb8796944f1988c5b65e8139058f2014cbe100fd"
            ],
            "index": "pypi",
            "version": "==4.3.21"
        },
        "lazy-object-proxy": {
            "hashes": [
                "sha256:02b260c8deb80db09325b99edf62ae344ce9bc64d68b7a634410b8e9a568edbf",
                "sha256:18f9c401083a4ba6e162355873f906315332ea7035803d0fd8166051e3d402e3",
                "sha256:1f2c6209a8917c525c1e2b55a716135ca4658a3042b5122d4e3413a4030c26ce",
                "sha256:2f06d97f0ca0f414f6b707c974aaf8829c2292c1c497642f63824119d770226f",
                "sha256:616c94f8176808f4018b39f9638080ed86f96b55370b5a9463b2ee5c926f6c5f",
                "sha256:63b91e30ef47ef68a30f0c3c278fbfe9822319c15f34b7538a829515b84ca2a0",
                "sha256:77b454f03860b844f758c5d5c6e5f18d27de899a3db367f4af06bec2e6013a8e",
                "sha256:83fe27ba321e4cfac466178606147d3c0aa18e8087507caec78ed5a966a64905",
                "sha256:84742532d39f72df959d237912344d8a1764c2d03fe58beba96a87bfa11a76d8",
                "sha256:874ebf3caaf55a020aeb08acead813baf5a305927a71ce88c9377970fe7ad3c2",
                "sha256:9f5caf2c7436d44f3cec97c2fa7791f8a675170badbfa86e1992ca1b84c37009",
                "sha256:a0c8758d01fcdfe7ae8e4b4017b13552efa7f1197dd7358dc9da0576f9d0328a",
                "sha256:a4def978d9d28cda2d960c279318d46b327632686d82b4917516c36d4c274512",
                "sha256:ad4f4be843dace866af5fc142509e9b9817ca0c59342fdb176ab6ad552c927f5",
                "sha256:ae33dd198f772f714420c5ab698ff05ff900150486c648d29951e9c70694338e",
                "sha256:b4a2b782b8a8c5522ad35c93e04d60e2ba7f7dcb9271ec8e8c3e08239be6c7b4",
                "sha256:c462eb33f6abca3b34cdedbe84d761f31a60b814e173b98ede3c81bb48967c4f",
                "sha256:fd135b8d35dfdcdb984828c84d695937e58cc5f49e1c854eb311c4d6aa03f4f1"
            ],
            "version": "==1.4.2"
        },
        "mccabe": {
            "hashes": [
                "sha256:ab8a6258860da4b6677da4bd2fe5dc2c659cff31b3ee4f7f5d64e79735b80d42",
                "sha256:dd8d182285a0fe56bace7f45b5e7d1a6ebcbf524e8f3bd87eb0f125271b8831f"
            ],
            "version": "==0.6.1"
        },
        "pbr": {
            "hashes": [
                "sha256:2c8e420cd4ed4cec4e7999ee47409e876af575d4c35a45840d59e8b5f3155ab8",
                "sha256:b32c8ccaac7b1a20c0ce00ce317642e6cf231cf038f9875e0280e28af5bf7ac9"
            ],
            "version": "==5.4.3"
        },
        "pep8-naming": {
            "hashes": [
                "sha256:1b419fa45b68b61cd8c5daf4e0c96d28915ad14d3d5f35fcc1e7e95324a33a2e",
                "sha256:4eedfd4c4b05e48796f74f5d8628c068ff788b9c2b08471ad408007fc6450e5a"
            ],
            "version": "==0.4.1"
        },
        "prospector": {
            "hashes": [
                "sha256:aba551e53dc1a5a432afa67385eaa81d7b4cf4c162dc1a4d0ee00b3a0712ad90"
            ],
            "index": "pypi",
            "version": "==1.1.7"
        },
        "pycodestyle": {
            "hashes": [
                "sha256:cbc619d09254895b0d12c2c691e237b2e91e9b2ecf5e84c26b35400f93dcfb83",
                "sha256:cbfca99bd594a10f674d0cd97a3d802a1fdef635d4361e1a2658de47ed261e3a"
            ],
            "version": "==2.4.0"
        },
        "pydocstyle": {
            "hashes": [
                "sha256:04c84e034ebb56eb6396c820442b8c4499ac5eb94a3bda88951ac3dc519b6058",
                "sha256:66aff87ffe34b1e49bff2dd03a88ce6843be2f3346b0c9814410d34987fbab59"
            ],
            "version": "==4.0.1"
        },
        "pyflakes": {
            "hashes": [
                "sha256:08bd6a50edf8cffa9fa09a463063c425ecaaf10d1eb0335a7e8b1401aef89e6f",
                "sha256:8d616a382f243dbf19b54743f280b80198be0bca3a5396f1d2e1fca6223e8805"
            ],
            "version": "==1.6.0"
        },
        "pylint": {
            "hashes": [
                "sha256:5d77031694a5fb97ea95e828c8d10fc770a1df6eb3906067aaed42201a8a6a09",
                "sha256:723e3db49555abaf9bf79dc474c6b9e2935ad82230b10c1138a71ea41ac0fff1"
            ],
            "index": "pypi",
            "version": "==2.3.1"
        },
        "pylint-celery": {
            "hashes": [
                "sha256:41e32094e7408d15c044178ea828dd524beedbdbe6f83f712c5e35bde1de4beb"
            ],
            "version": "==0.3"
        },
        "pylint-django": {
            "hashes": [
                "sha256:75c69d1ec2275918c37f175976da20e2f1e1e62e067098a685cd263ffa833dfd",
                "sha256:c7cb6384ea7b33ea77052a5ae07358c10d377807390ef27b2e6ff997303fadb7"
            ],
            "index": "pypi",
            "version": "==2.0.10"
        },
        "pylint-flask": {
            "hashes": [
                "sha256:f4d97de2216bf7bfce07c9c08b166e978fe9f2725de2a50a9845a97de7e31517"
            ],
            "version": "==0.6"
        },
        "pylint-plugin-utils": {
            "hashes": [
                "sha256:2f30510e1c46edf268d3a195b2849bd98a1b9433229bb2ba63b8d776e1fc4d0a",
                "sha256:57625dcca20140f43731311cd8fd879318bf45a8b0fd17020717a8781714a25a"
            ],
            "version": "==0.6"
        },
        "pytz": {
            "hashes": [
                "sha256:1c557d7d0e871de1f5ccd5833f60fb2550652da6be2693c1e02300743d21500d",
                "sha256:b02c06db6cf09c12dd25137e563b31700d3b80fcc4ad23abb7a315f2789819be"
            ],
            "version": "==2019.3"
        },
        "pyyaml": {
            "hashes": [
                "sha256:0113bc0ec2ad727182326b61326afa3d1d8280ae1122493553fd6f4397f33df9",
                "sha256:01adf0b6c6f61bd11af6e10ca52b7d4057dd0be0343eb9283c878cf3af56aee4",
                "sha256:5124373960b0b3f4aa7df1707e63e9f109b5263eca5976c66e08b1c552d4eaf8",
                "sha256:5ca4f10adbddae56d824b2c09668e91219bb178a1eee1faa56af6f99f11bf696",
                "sha256:7907be34ffa3c5a32b60b95f4d95ea25361c951383a894fec31be7252b2b6f34",
                "sha256:7ec9b2a4ed5cad025c2278a1e6a19c011c80a3caaac804fd2d329e9cc2c287c9",
                "sha256:87ae4c829bb25b9fe99cf71fbb2140c448f534e24c998cc60f39ae4f94396a73",
                "sha256:9de9919becc9cc2ff03637872a440195ac4241c80536632fffeb6a1e25a74299",
                "sha256:a5a85b10e450c66b49f98846937e8cfca1db3127a9d5d1e31ca45c3d0bef4c5b",
                "sha256:b0997827b4f6a7c286c01c5f60384d218dca4ed7d9efa945c3e1aa623d5709ae",
                "sha256:b631ef96d3222e62861443cc89d6563ba3eeb816eeb96b2629345ab795e53681",
                "sha256:bf47c0607522fdbca6c9e817a6e81b08491de50f3766a7a0e6a5be7905961b41",
                "sha256:f81025eddd0327c7d4cfe9b62cf33190e1e736cc6e97502b3ec425f574b3e7a8"
            ],
            "index": "pypi",
            "version": "==5.1.2"
        },
        "requirements-detector": {
            "hashes": [
                "sha256:9fbc4b24e8b7c3663aff32e3eba34596848c6b91bd425079b386973bd8d08931"
            ],
            "version": "==0.6"
        },
        "setoptconf": {
            "hashes": [
                "sha256:5b0b5d8e0077713f5d5152d4f63be6f048d9a1bb66be15d089a11c898c3cf49c"
            ],
            "version": "==0.2.0"
        },
        "six": {
            "hashes": [
                "sha256:3350809f0555b11f552448330d0b52d5f24c91a322ea4a15ef22629740f3761c",
                "sha256:d16a0141ec1a18405cd4ce8b4613101da75da0e9a7aec5bdd4fa804d0e0eba73"
            ],
            "version": "==1.12.0"
        },
        "smmap2": {
            "hashes": [
                "sha256:0555a7bf4df71d1ef4218e4807bbf9b201f910174e6e08af2e138d4e517b4dde",
                "sha256:29a9ffa0497e7f2be94ca0ed1ca1aa3cd4cf25a1f6b4f5f87f74b46ed91d609a"
            ],
            "version": "==2.0.5"
        },
        "snowballstemmer": {
            "hashes": [
                "sha256:209f257d7533fdb3cb73bdbd24f436239ca3b2fa67d56f6ff88e86be08cc5ef0",
                "sha256:df3bac3df4c2c01363f3dd2cfa78cce2840a79b9f1c2d2de9ce8d31683992f52"
            ],
            "version": "==2.0.0"
        },
        "sqlparse": {
            "hashes": [
                "sha256:40afe6b8d4b1117e7dff5504d7a8ce07d9a1b15aeeade8a2d10f130a834f8177",
                "sha256:7c3dca29c022744e95b547e867cee89f4fce4373f3549ccd8797d8eb52cdb873"
            ],
            "version": "==0.3.0"
        },
        "stevedore": {
            "hashes": [
                "sha256:01d9f4beecf0fbd070ddb18e5efb10567801ba7ef3ddab0074f54e3cd4e91730",
                "sha256:e0739f9739a681c7a1fda76a102b65295e96a144ccdb552f2ae03c5f0abe8a14"
            ],
            "version": "==1.31.0"
        },
        "typed-ast": {
            "hashes": [
                "sha256:18511a0b3e7922276346bcb47e2ef9f38fb90fd31cb9223eed42c85d1312344e",
                "sha256:262c247a82d005e43b5b7f69aff746370538e176131c32dda9cb0f324d27141e",
                "sha256:2b907eb046d049bcd9892e3076c7a6456c93a25bebfe554e931620c90e6a25b0",
                "sha256:354c16e5babd09f5cb0ee000d54cfa38401d8b8891eefa878ac772f827181a3c",
                "sha256:4e0b70c6fc4d010f8107726af5fd37921b666f5b31d9331f0bd24ad9a088e631",
                "sha256:630968c5cdee51a11c05a30453f8cd65e0cc1d2ad0d9192819df9978984529f4",
                "sha256:66480f95b8167c9c5c5c87f32cf437d585937970f3fc24386f313a4c97b44e34",
                "sha256:71211d26ffd12d63a83e079ff258ac9d56a1376a25bc80b1cdcdf601b855b90b",
                "sha256:95bd11af7eafc16e829af2d3df510cecfd4387f6453355188342c3e79a2ec87a",
                "sha256:bc6c7d3fa1325a0c6613512a093bc2a2a15aeec350451cbdf9e1d4bffe3e3233",
                "sha256:cc34a6f5b426748a507dd5d1de4c1978f2eb5626d51326e43280941206c209e1",
                "sha256:d755f03c1e4a51e9b24d899561fec4ccaf51f210d52abdf8c07ee2849b212a36",
                "sha256:d7c45933b1bdfaf9f36c579671fec15d25b06c8398f113dab64c18ed1adda01d",
                "sha256:d896919306dd0aa22d0132f62a1b78d11aaf4c9fc5b3410d3c666b818191630a",
                "sha256:ffde2fbfad571af120fcbfbbc61c72469e72f550d676c3342492a9dfdefb8f12"
            ],
            "markers": "implementation_name == 'cpython'",
            "version": "==1.4.0"
        },
        "unittest-xml-reporting": {
            "hashes": [
                "sha256:140982e4b58e4052d9ecb775525b246a96bfc1fc26097806e05ea06e9166dd6c",
                "sha256:d1fbc7a1b6c6680ccfe75b5e9701e5431c646970de049e687b4bb35ba4325d72"
            ],
            "index": "pypi",
            "version": "==2.5.1"
        },
        "wrapt": {
            "hashes": [
                "sha256:565a021fd19419476b9362b05eeaa094178de64f8361e44468f9e9d7843901e1"
            ],
            "version": "==1.11.2"
        }
    }
}<|MERGE_RESOLUTION|>--- conflicted
+++ resolved
@@ -1,11 +1,7 @@
 {
     "_meta": {
         "hash": {
-<<<<<<< HEAD
-            "sha256": "587f6d2958f73bf9ae1026c03d123b66937fa642ccd2877f86c4c9b453d15fae"
-=======
-            "sha256": "c319c982000c56e4db5e12296430ee12c1960c981309313e607fae9c0caad58f"
->>>>>>> 40862529
+            "sha256": "92e7cb44dd3e14925c28eb6f7a632a0f28cc587c82e3189879b4866406439cdc"
         },
         "pipfile-spec": 6,
         "requires": {
@@ -80,7 +76,32 @@
         },
         "cffi": {
             "hashes": [
-                "sha256:8fe230f612c18af1df6f348d02d682fe2c28ca0a6c3856c99599cdacae7cf226"
+                "sha256:1112d2fc92a867a6103bce6740a549e74b1d320cf28875609f6e93857eee4f2d",
+                "sha256:1b9ab50c74e075bd2ae489853c5f7f592160b379df53b7f72befcbe145475a36",
+                "sha256:24eff2997436b6156c2f30bed215c782b1d8fd8c6a704206053c79af95962e45",
+                "sha256:2eff642fbc9877a6449026ad66bf37c73bf4232505fb557168ba5c502f95999b",
+                "sha256:362e896cea1249ed5c2a81cf6477fabd9e1a5088aa7ea08358a4c6b0998294d2",
+                "sha256:40eddb3589f382cb950f2dcf1c39c9b8d7bd5af20665ce273815b0d24635008b",
+                "sha256:5ed40760976f6b8613d4a0db5e423673ca162d4ed6c9ed92d1f4e58a47ee01b5",
+                "sha256:6f19c9df4785305669335b934c852133faed913c0faa63056248168966f7a7d5",
+                "sha256:719537b4c5cd5218f0f47826dd705fb7a21d83824920088c4214794457113f3f",
+                "sha256:7b0e337a70e58f1a36fb483fd63880c9e74f1db5c532b4082bceac83df1523fa",
+                "sha256:853376efeeb8a4ae49a737d5d30f5db8cdf01d9319695719c4af126488df5a6a",
+                "sha256:85bbf77ffd12985d76a69d2feb449e35ecdcb4fc54a5f087d2bd54158ae5bb0c",
+                "sha256:8978115c6f0b0ce5880bc21c967c65058be8a15f1b81aa5fdbdcbea0e03952d1",
+                "sha256:8f7eec920bc83692231d7306b3e311586c2e340db2dc734c43c37fbf9c981d24",
+                "sha256:8fe230f612c18af1df6f348d02d682fe2c28ca0a6c3856c99599cdacae7cf226",
+                "sha256:b57e1c8bcdd7340e9c9d09613b5e7fdd0c600be142f04e2cc1cc8cb7c0b43529",
+                "sha256:ba956c9b44646bc1852db715b4a252e52a8f5a4009b57f1dac48ba3203a7bde1",
+                "sha256:ca42034c11eb447497ea0e7b855d87ccc2aebc1e253c22e7d276b8599c112a27",
+                "sha256:dc9b2003e9a62bbe0c84a04c61b0329e86fccd85134a78d7aca373bbbf788165",
+                "sha256:e77cd105b19b8cd721d101687fcf665fd1553eb7b57556a1ef0d453b6fc42faa",
+                "sha256:f56dff1bd81022f1c980754ec721fb8da56192b026f17f0f99b965da5ab4fbd2",
+                "sha256:fa4cc13c03ea1d0d37ce8528e0ecc988d2365e8ac64d8d86cafab4038cb4ce89",
+                "sha256:fa8cf1cb974a9f5911d2a0303f6adc40625c05578d8e7ff5d313e1e27850bd59",
+                "sha256:fb003019f06d5fc0aa4738492ad8df1fa343b8a37cbcf634018ad78575d185df",
+                "sha256:fd409b7778167c3bcc836484a8f49c0e0b93d3e745d975749f83aa5d18a5822f",
+                "sha256:fe5d65a3ee38122003245a82303d11ac05ff36531a8f5ce4bc7d4bbc012797e1"
             ],
             "version": "==1.13.0"
         },

import { BaseProviderForm } from "@goauthentik/admin/providers/BaseProviderForm";
import { DEFAULT_CONFIG } from "@goauthentik/common/api/config";
import { ascii_letters, digits, first, randomString } from "@goauthentik/common/utils";
import { WithTenantConfig } from "@goauthentik/elements/Interface/tenantProvider";
import "@goauthentik/elements/forms/FormGroup";
import "@goauthentik/elements/forms/HorizontalFormElement";
import "@goauthentik/elements/forms/SearchSelect";

import { msg } from "@lit/localize";
import { TemplateResult, html } from "lit";
import { ifDefined } from "lit-html/directives/if-defined.js";
import { customElement } from "lit/decorators.js";

import { FlowsInstancesListDesignationEnum, ProvidersApi, RadiusProvider } from "@goauthentik/api";

@customElement("ak-provider-radius-form")
export class RadiusProviderFormPage extends WithTenantConfig(BaseProviderForm<RadiusProvider>) {
    loadInstance(pk: number): Promise<RadiusProvider> {
        return new ProvidersApi(DEFAULT_CONFIG).providersRadiusRetrieve({
            id: pk,
        });
    }

    async send(data: RadiusProvider): Promise<RadiusProvider> {
        if (this.instance) {
            return new ProvidersApi(DEFAULT_CONFIG).providersRadiusUpdate({
                id: this.instance.pk || 0,
                radiusProviderRequest: data,
            });
        } else {
            return new ProvidersApi(DEFAULT_CONFIG).providersRadiusCreate({
                radiusProviderRequest: data,
            });
        }
    }

    // All Provider objects have an Authorization flow, but not all providers have an Authentication
    // flow. Radius needs only one field, but it is not the Authorization field, it is an
    // Authentication field. So, yeah, we're using the authorization field to store the
    // authentication information, which is why the ak-branded-flow-search call down there looks so
    // weird-- we're looking up Authentication flows, but we're storing them in the Authorization
    // field of the target Provider.
    renderForm(): TemplateResult {
        return html` <ak-form-element-horizontal label=${msg("Name")} ?required=${true} name="name">
                <input
                    type="text"
                    value="${ifDefined(this.instance?.name)}"
                    class="pf-c-form-control"
                    required
                />
            </ak-form-element-horizontal>
            <ak-form-element-horizontal
                label=${msg("Authentication flow")}
                ?required=${true}
                name="authorizationFlow"
            >
                <ak-branded-flow-search
                    flowType=${FlowsInstancesListDesignationEnum.Authentication}
                    .currentFlow=${this.instance?.authorizationFlow}
<<<<<<< HEAD
                    .brandFlow=${rootInterface()?.brand?.flowAuthentication}
=======
                    .tenantFlow=${this.tenant?.flowAuthentication}
>>>>>>> 6e83b890
                    required
                ></ak-branded-flow-search>
                <p class="pf-c-form__helper-text">${msg("Flow used for users to authenticate.")}</p>
            </ak-form-element-horizontal>
            <ak-form-element-horizontal name="mfaSupport">
                <label class="pf-c-switch">
                    <input
                        class="pf-c-switch__input"
                        type="checkbox"
                        ?checked=${first(this.instance?.mfaSupport, true)}
                    />
                    <span class="pf-c-switch__toggle">
                        <span class="pf-c-switch__toggle-icon">
                            <i class="fas fa-check" aria-hidden="true"></i>
                        </span>
                    </span>
                    <span class="pf-c-switch__label">${msg("Code-based MFA Support")}</span>
                </label>
                <p class="pf-c-form__helper-text">
                    ${msg(
                        "When enabled, code-based multi-factor authentication can be used by appending a semicolon and the TOTP code to the password. This should only be enabled if all users that will bind to this provider have a TOTP device configured, as otherwise a password may incorrectly be rejected if it contains a semicolon.",
                    )}
                </p>
            </ak-form-element-horizontal>

            <ak-form-group .expanded=${true}>
                <span slot="header"> ${msg("Protocol settings")} </span>
                <div slot="body" class="pf-c-form">
                    <ak-form-element-horizontal
                        label=${msg("Shared secret")}
                        ?required=${true}
                        name="sharedSecret"
                    >
                        <input
                            type="text"
                            value="${first(
                                this.instance?.sharedSecret,
                                randomString(128, ascii_letters + digits),
                            )}"
                            class="pf-c-form-control"
                            required
                        />
                    </ak-form-element-horizontal>
                    <ak-form-element-horizontal
                        label=${msg("Client Networks")}
                        ?required=${true}
                        name="clientNetworks"
                    >
                        <input
                            type="text"
                            value="${first(this.instance?.clientNetworks, "0.0.0.0/0, ::/0")}"
                            class="pf-c-form-control"
                            required
                        />
                        <p class="pf-c-form__helper-text">
                            ${msg(`List of CIDRs (comma-seperated) that clients can connect from. A more specific
                            CIDR will match before a looser one. Clients connecting from a non-specified CIDR
                            will be dropped.`)}
                        </p>
                    </ak-form-element-horizontal>
                </div>
            </ak-form-group>`;
    }
}<|MERGE_RESOLUTION|>--- conflicted
+++ resolved
@@ -1,7 +1,7 @@
 import { BaseProviderForm } from "@goauthentik/admin/providers/BaseProviderForm";
 import { DEFAULT_CONFIG } from "@goauthentik/common/api/config";
 import { ascii_letters, digits, first, randomString } from "@goauthentik/common/utils";
-import { WithTenantConfig } from "@goauthentik/elements/Interface/tenantProvider";
+import { WithBrandConfig } from "@goauthentik/elements/Interface/brandProvider";
 import "@goauthentik/elements/forms/FormGroup";
 import "@goauthentik/elements/forms/HorizontalFormElement";
 import "@goauthentik/elements/forms/SearchSelect";
@@ -14,7 +14,7 @@
 import { FlowsInstancesListDesignationEnum, ProvidersApi, RadiusProvider } from "@goauthentik/api";
 
 @customElement("ak-provider-radius-form")
-export class RadiusProviderFormPage extends WithTenantConfig(BaseProviderForm<RadiusProvider>) {
+export class RadiusProviderFormPage extends WithBrandConfig(BaseProviderForm<RadiusProvider>) {
     loadInstance(pk: number): Promise<RadiusProvider> {
         return new ProvidersApi(DEFAULT_CONFIG).providersRadiusRetrieve({
             id: pk,
@@ -57,11 +57,7 @@
                 <ak-branded-flow-search
                     flowType=${FlowsInstancesListDesignationEnum.Authentication}
                     .currentFlow=${this.instance?.authorizationFlow}
-<<<<<<< HEAD
-                    .brandFlow=${rootInterface()?.brand?.flowAuthentication}
-=======
-                    .tenantFlow=${this.tenant?.flowAuthentication}
->>>>>>> 6e83b890
+                    .brandFlow=${this.brand?.flowAuthentication}
                     required
                 ></ak-branded-flow-search>
                 <p class="pf-c-form__helper-text">${msg("Flow used for users to authenticate.")}</p>

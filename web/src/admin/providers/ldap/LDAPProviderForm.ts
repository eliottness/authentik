import "@goauthentik/admin/common/ak-crypto-certificate-search";
import "@goauthentik/admin/common/ak-flow-search/ak-tenanted-flow-search";
import { BaseProviderForm } from "@goauthentik/admin/providers/BaseProviderForm";
import { DEFAULT_CONFIG } from "@goauthentik/common/api/config";
import { first } from "@goauthentik/common/utils";
import { WithTenantConfig } from "@goauthentik/elements/Interface/tenantProvider";
import "@goauthentik/elements/forms/FormGroup";
import "@goauthentik/elements/forms/HorizontalFormElement";
import "@goauthentik/elements/forms/Radio";
import "@goauthentik/elements/forms/SearchSelect";

import { msg } from "@lit/localize";
import { TemplateResult, html } from "lit";
import { customElement } from "lit/decorators.js";
import { ifDefined } from "lit/directives/if-defined.js";

import {
    CoreApi,
    CoreGroupsListRequest,
    FlowsInstancesListDesignationEnum,
    Group,
    LDAPAPIAccessMode,
    LDAPProvider,
    ProvidersApi,
} from "@goauthentik/api";

@customElement("ak-provider-ldap-form")
<<<<<<< HEAD
export class LDAPProviderFormPage extends WithTenantConfig(ModelForm<LDAPProvider, number>) {
=======
export class LDAPProviderFormPage extends BaseProviderForm<LDAPProvider> {
>>>>>>> d555c0db
    async loadInstance(pk: number): Promise<LDAPProvider> {
        return new ProvidersApi(DEFAULT_CONFIG).providersLdapRetrieve({
            id: pk,
        });
    }

    async send(data: LDAPProvider): Promise<LDAPProvider> {
        if (this.instance) {
            return new ProvidersApi(DEFAULT_CONFIG).providersLdapUpdate({
                id: this.instance.pk || 0,
                lDAPProviderRequest: data,
            });
        } else {
            return new ProvidersApi(DEFAULT_CONFIG).providersLdapCreate({
                lDAPProviderRequest: data,
            });
        }
    }

    // All Provider objects have an Authorization flow, but not all providers have an Authentication
    // flow. LDAP needs only one field, but it is not an Authorization field, it is an
    // Authentication field. So, yeah, we're using the authorization field to store the
    // authentication information, which is why the ak-tenanted-flow-search call down there looks so
    // weird-- we're looking up Authentication flows, but we're storing them in the Authorization
    // field of the target Provider.
    renderForm(): TemplateResult {
        return html` <ak-form-element-horizontal label=${msg("Name")} ?required=${true} name="name">
                <input
                    type="text"
                    value="${ifDefined(this.instance?.name)}"
                    class="pf-c-form-control"
                    required
                />
            </ak-form-element-horizontal>
            <ak-form-element-horizontal
                label=${msg("Bind flow")}
                ?required=${true}
                name="authorizationFlow"
            >
                <ak-tenanted-flow-search
                    flowType=${FlowsInstancesListDesignationEnum.Authentication}
                    .currentFlow=${this.instance?.authorizationFlow}
                    .tenantFlow=${this.tenant?.flowAuthentication}
                    required
                ></ak-tenanted-flow-search>
                <p class="pf-c-form__helper-text">${msg("Flow used for users to authenticate.")}</p>
            </ak-form-element-horizontal>
            <ak-form-element-horizontal label=${msg("Search group")} name="searchGroup">
                <ak-search-select
                    .fetchObjects=${async (query?: string): Promise<Group[]> => {
                        const args: CoreGroupsListRequest = {
                            ordering: "name",
                        };
                        if (query !== undefined) {
                            args.search = query;
                        }
                        const groups = await new CoreApi(DEFAULT_CONFIG).coreGroupsList(args);
                        return groups.results;
                    }}
                    .renderElement=${(group: Group): string => {
                        return group.name;
                    }}
                    .value=${(group: Group | undefined): string | undefined => {
                        return group?.pk;
                    }}
                    .selected=${(group: Group): boolean => {
                        return group.pk === this.instance?.searchGroup;
                    }}
                    ?blankable=${true}
                >
                </ak-search-select>
                <p class="pf-c-form__helper-text">
                    ${msg(
                        "Users in the selected group can do search queries. If no group is selected, no LDAP Searches are allowed.",
                    )}
                </p>
            </ak-form-element-horizontal>
            <ak-form-element-horizontal label=${msg("Bind mode")} name="bindMode">
                <ak-radio
                    .options=${[
                        {
                            label: msg("Cached binding"),
                            value: LDAPAPIAccessMode.Cached,
                            default: true,
                            description: html`${msg(
                                "Flow is executed and session is cached in memory. Flow is executed when session expires",
                            )}`,
                        },
                        {
                            label: msg("Direct binding"),
                            value: LDAPAPIAccessMode.Direct,
                            description: html`${msg(
                                "Always execute the configured bind flow to authenticate the user",
                            )}`,
                        },
                    ]}
                    .value=${this.instance?.bindMode}
                >
                </ak-radio>
                <p class="pf-c-form__helper-text">
                    ${msg("Configure how the outpost authenticates requests.")}
                </p>
            </ak-form-element-horizontal>
            <ak-form-element-horizontal label=${msg("Search mode")} name="searchMode">
                <ak-radio
                    .options=${[
                        {
                            label: msg("Cached querying"),
                            value: LDAPAPIAccessMode.Cached,
                            default: true,
                            description: html`${msg(
                                "The outpost holds all users and groups in-memory and will refresh every 5 Minutes",
                            )}`,
                        },
                        {
                            label: msg("Direct querying"),
                            value: LDAPAPIAccessMode.Direct,
                            description: html`${msg(
                                "Always returns the latest data, but slower than cached querying",
                            )}`,
                        },
                    ]}
                    .value=${this.instance?.searchMode}
                >
                </ak-radio>
                <p class="pf-c-form__helper-text">
                    ${msg("Configure how the outpost queries the core authentik server's users.")}
                </p>
            </ak-form-element-horizontal>
            <ak-form-element-horizontal name="mfaSupport">
                <label class="pf-c-switch">
                    <input
                        class="pf-c-switch__input"
                        type="checkbox"
                        ?checked=${first(this.instance?.mfaSupport, true)}
                    />
                    <span class="pf-c-switch__toggle">
                        <span class="pf-c-switch__toggle-icon">
                            <i class="fas fa-check" aria-hidden="true"></i>
                        </span>
                    </span>
                    <span class="pf-c-switch__label">${msg("Code-based MFA Support")}</span>
                </label>
                <p class="pf-c-form__helper-text">
                    ${msg(
                        "When enabled, code-based multi-factor authentication can be used by appending a semicolon and the TOTP code to the password. This should only be enabled if all users that will bind to this provider have a TOTP device configured, as otherwise a password may incorrectly be rejected if it contains a semicolon.",
                    )}
                </p>
            </ak-form-element-horizontal>

            <ak-form-group .expanded=${true}>
                <span slot="header"> ${msg("Protocol settings")} </span>
                <div slot="body" class="pf-c-form">
                    <ak-form-element-horizontal
                        label=${msg("Base DN")}
                        ?required=${true}
                        name="baseDn"
                    >
                        <input
                            type="text"
                            value="${first(this.instance?.baseDn, "DC=ldap,DC=goauthentik,DC=io")}"
                            class="pf-c-form-control"
                            required
                        />
                        <p class="pf-c-form__helper-text">
                            ${msg(
                                "LDAP DN under which bind requests and search requests can be made.",
                            )}
                        </p>
                    </ak-form-element-horizontal>
                    <ak-form-element-horizontal label=${msg("Certificate")} name="certificate">
                        <ak-crypto-certificate-search
                            .certificate=${this.instance?.certificate}
                        ></ak-crypto-certificate-search>
                        <p class="pf-c-form__helper-text">
                            ${msg(
                                "The certificate for the above configured Base DN. As a fallback, the provider uses a self-signed certificate.",
                            )}
                        </p>
                    </ak-form-element-horizontal>
                    <ak-form-element-horizontal
                        label=${msg("TLS Server name")}
                        name="tlsServerName"
                    >
                        <input
                            type="text"
                            value="${first(this.instance?.tlsServerName, "")}"
                            class="pf-c-form-control"
                            required
                        />
                        <p class="pf-c-form__helper-text">
                            ${msg(
                                "DNS name for which the above configured certificate should be used. The certificate cannot be detected based on the base DN, as the SSL/TLS negotiation happens before such data is exchanged.",
                            )}
                        </p>
                    </ak-form-element-horizontal>
                    <ak-form-element-horizontal
                        label=${msg("UID start number")}
                        ?required=${true}
                        name="uidStartNumber"
                    >
                        <input
                            type="number"
                            value="${first(this.instance?.uidStartNumber, 2000)}"
                            class="pf-c-form-control"
                            required
                        />
                        <p class="pf-c-form__helper-text">
                            ${msg(
                                "The start for uidNumbers, this number is added to the user.Pk to make sure that the numbers aren't too low for POSIX users. Default is 2000 to ensure that we don't collide with local users uidNumber",
                            )}
                        </p>
                    </ak-form-element-horizontal>
                    <ak-form-element-horizontal
                        label=${msg("GID start number")}
                        ?required=${true}
                        name="gidStartNumber"
                    >
                        <input
                            type="number"
                            value="${first(this.instance?.gidStartNumber, 4000)}"
                            class="pf-c-form-control"
                            required
                        />
                        <p class="pf-c-form__helper-text">
                            ${msg(
                                "The start for gidNumbers, this number is added to a number generated from the group.Pk to make sure that the numbers aren't too low for POSIX groups. Default is 4000 to ensure that we don't collide with local groups or users primary groups gidNumber",
                            )}
                        </p>
                    </ak-form-element-horizontal>
                </div>
            </ak-form-group>`;
    }
}<|MERGE_RESOLUTION|>--- conflicted
+++ resolved
@@ -25,11 +25,7 @@
 } from "@goauthentik/api";
 
 @customElement("ak-provider-ldap-form")
-<<<<<<< HEAD
-export class LDAPProviderFormPage extends WithTenantConfig(ModelForm<LDAPProvider, number>) {
-=======
-export class LDAPProviderFormPage extends BaseProviderForm<LDAPProvider> {
->>>>>>> d555c0db
+export class LDAPProviderFormPage extends WithTenantConfig(BaseProviderForm<LDAPProvider>) {
     async loadInstance(pk: number): Promise<LDAPProvider> {
         return new ProvidersApi(DEFAULT_CONFIG).providersLdapRetrieve({
             id: pk,

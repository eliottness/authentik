export class AdminURLManager {

    static applications(rest: string): string {
        return `/administration/applications/${rest}`;
    }

    static cryptoCertificates(rest: string): string {
        return `/administration/crypto/certificates/${rest}`;
    }

    static policies(rest: string): string {
        return `/administration/policies/${rest}`;
    }

    static policyBindings(rest: string): string {
        return `/administration/policies/bindings/${rest}`;
    }

    static providers(rest: string): string {
        return `/administration/providers/${rest}`;
    }

    static propertyMappings(rest: string): string {
        return `/administration/property-mappings/${rest}`;
    }

    static outposts(rest: string): string {
        return `/administration/outposts/${rest}`;
    }

    static outpostServiceConnections(rest: string): string {
        return `/administration/outpost_service_connections/${rest}`;
    }

    static flows(rest: string): string {
        return `/administration/flows/${rest}`;
    }

    static stages(rest: string): string {
        return `/administration/stages/${rest}`;
    }

    static stagePrompts(rest: string): string {
        return `/administration/stages_prompts/${rest}`;
    }

    static stageInvitations(rest: string): string {
        return `/administration/stages/invitations/${rest}`;
    }

    static stageBindings(rest: string): string {
        return `/administration/stages/bindings/${rest}`;
    }

    static sources(rest: string): string {
        return `/administration/sources/${rest}`;
    }

    static tokens(rest: string): string {
        return `/administration/tokens/${rest}`;
    }

    static eventRules(rest: string): string {
        return `/administration/events/rules/${rest}`;
    }

    static eventTransports(rest: string): string {
        return `/administration/events/transports/${rest}`;
    }

    static users(rest: string): string {
        return `/administration/users/${rest}`;
    }

    static groups(rest: string): string {
        return `/administration/groups/${rest}`;
    }
}

export class UserURLManager {

    static tokens(rest: string): string {
        return `/-/user/tokens/${rest}`;
    }

    static authenticatorWebauthn(rest: string): string {
        return `/-/user/authenticator/webauthn/${rest}`;
    }

}

export class AppURLManager {

    static sourceSAML(slug: string, rest: string): string {
        return `/source/saml/${slug}/${rest}`;
    }
    static sourceOAuth(slug: string, action: string): string {
        return `/source/oauth/${action}/${slug}/`;
    }
    static providerSAML(rest: string): string {
        return `/application/saml/${rest}`;
    }

}

export class FlowURLManager {

    static defaultUnenrollment(): string {
        return "/flows/-/default/unenrollment/";
    }

    static configure(stageUuid: string, rest: string): string {
        return `/flows/-/configure/${stageUuid}/${rest}`;
<<<<<<< HEAD
=======
    }

    static cancel(): string {
        return "/flows/-/cancel/";
>>>>>>> 035771de
    }

}<|MERGE_RESOLUTION|>--- conflicted
+++ resolved
@@ -111,13 +111,10 @@
 
     static configure(stageUuid: string, rest: string): string {
         return `/flows/-/configure/${stageUuid}/${rest}`;
-<<<<<<< HEAD
-=======
     }
 
     static cancel(): string {
         return "/flows/-/cancel/";
->>>>>>> 035771de
     }
 
 }
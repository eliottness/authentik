--- conflicted
+++ resolved
@@ -57,11 +57,7 @@
                     ${gettext("Edit")}
                 </ak-spinner-button>
                 <div slot="modal"></div>
-<<<<<<< HEAD
-            </ak-modal-button>
-=======
             </ak-modal-button>&nbsp;
->>>>>>> e81d3dad
             <ak-modal-button href="${Outpost.adminUrl(`${item.pk}/delete/`)}">
                 <ak-spinner-button slot="trigger" class="pf-m-danger">
                     ${gettext("Delete")}

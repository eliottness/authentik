--- conflicted
+++ resolved
@@ -8145,7 +8145,22 @@
   <source>Determines how long a session lasts before being disconnected and requiring re-authorization.</source>
   <target>设置会话在被断开连接并需要重新授权之前持续的时间。</target>
 </trans-unit>
-<<<<<<< HEAD
+<trans-unit id="scc7f34824150bfb8">
+  <source>Provider require enterprise.</source>
+  <target>提供程序需要企业版。</target>
+</trans-unit>
+<trans-unit id="s31f1afc1bfe1cb3a">
+  <source>Learn more</source>
+  <target>了解更多</target>
+</trans-unit>
+<trans-unit id="sc39f6abf0daedb0f">
+  <source>Maximum concurrent connections</source>
+  <target>最大并发连接数</target>
+</trans-unit>
+<trans-unit id="s62418cbcd2a25498">
+  <source>Maximum concurrent allowed connections to this endpoint. Can be set to -1 to disable the limit.</source>
+  <target>允许到此端点的最大并发连接数。可以设置为 -1 以禁用限制。</target>
+</trans-unit>
 <trans-unit id="s744401846fea6e76">
   <source>Brand</source>
 </trans-unit>
@@ -8175,6 +8190,12 @@
 </trans-unit>
 <trans-unit id="sa9d13ce9e83aac17">
   <source>To let a user directly reset a their password, configure a recovery flow on the currently active brand.</source>
+</trans-unit>
+<trans-unit id="s94d61907ee22a8c1">
+  <source>Korean</source>
+</trans-unit>
+<trans-unit id="s95d56e58f816d211">
+  <source>Dutch</source>
 </trans-unit>
 <trans-unit id="s6709b81e1ed4e39f">
   <source>The current brand must have a recovery flow configured to use a recovery link</source>
@@ -8261,23 +8282,6 @@
 </trans-unit>
 <trans-unit id="see1eb81c1f734079">
   <source>System settings</source>
-=======
-<trans-unit id="scc7f34824150bfb8">
-  <source>Provider require enterprise.</source>
-  <target>提供程序需要企业版。</target>
-</trans-unit>
-<trans-unit id="s31f1afc1bfe1cb3a">
-  <source>Learn more</source>
-  <target>了解更多</target>
-</trans-unit>
-<trans-unit id="sc39f6abf0daedb0f">
-  <source>Maximum concurrent connections</source>
-  <target>最大并发连接数</target>
-</trans-unit>
-<trans-unit id="s62418cbcd2a25498">
-  <source>Maximum concurrent allowed connections to this endpoint. Can be set to -1 to disable the limit.</source>
-  <target>允许到此端点的最大并发连接数。可以设置为 -1 以禁用限制。</target>
->>>>>>> 6e83b890
 </trans-unit>
     </body>
   </file>

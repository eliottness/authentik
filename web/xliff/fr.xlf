--- conflicted
+++ resolved
@@ -1,4 +1,4 @@
-<?xml version="1.0" ?><xliff xmlns="urn:oasis:names:tc:xliff:document:1.2" version="1.2">
+<?xml version="1.0"?><xliff xmlns="urn:oasis:names:tc:xliff:document:1.2" version="1.2">
   <file target-language="fr" source-language="en" original="lit-localize-inputs" datatype="plaintext">
     <body>
       <trans-unit id="s4caed5b7a7e5d89b">
@@ -608,9 +608,9 @@
         
       </trans-unit>
       <trans-unit id="saa0e2675da69651b">
-        <source>The URL &quot;<x id="0" equiv-text="${this.url}"/>&quot; was not found.</source>
-        <target>L'URL &quot; 
-        <x id="0" equiv-text="${this.url}"/>&quot; n'a pas été trouvée.</target>
+        <source>The URL "<x id="0" equiv-text="${this.url}"/>" was not found.</source>
+        <target>L'URL " 
+        <x id="0" equiv-text="${this.url}"/>" n'a pas été trouvée.</target>
         
       </trans-unit>
       <trans-unit id="s58cd9c2fe836d9c6">
@@ -1052,8 +1052,8 @@
         
       </trans-unit>
       <trans-unit id="sa8384c9c26731f83">
-        <source>To allow any redirect URI, set this value to &quot;.*&quot;. Be aware of the possible security implications this can have.</source>
-        <target>Pour permettre n'importe quelle URI de redirection, définissez cette valeur sur &quot;.*&quot;. Soyez conscient des possibles implications de sécurité que cela peut avoir.</target>
+        <source>To allow any redirect URI, set this value to ".*". Be aware of the possible security implications this can have.</source>
+        <target>Pour permettre n'importe quelle URI de redirection, définissez cette valeur sur ".*". Soyez conscient des possibles implications de sécurité que cela peut avoir.</target>
         
       </trans-unit>
       <trans-unit id="s55787f4dfcdce52b">
@@ -1625,7 +1625,7 @@
       </trans-unit>
       <trans-unit id="s33ed903c210a6209">
         <source>Token to authenticate with. Currently only bearer authentication is supported.</source>
-        <target>Jeton d'authentification à utiliser. Actuellement, seule l'authentification &quot;bearer authentication&quot; est prise en charge.</target>
+        <target>Jeton d'authentification à utiliser. Actuellement, seule l'authentification "bearer authentication" est prise en charge.</target>
         
       </trans-unit>
       <trans-unit id="sfc8bb104e2c05af8">
@@ -1793,8 +1793,8 @@
         
       </trans-unit>
       <trans-unit id="sa90b7809586c35ce">
-        <source>Either input a full URL, a relative path, or use 'fa://fa-test' to use the Font Awesome icon &quot;fa-test&quot;.</source>
-        <target>Entrez une URL complète, un chemin relatif ou utilisez 'fa://fa-test' pour utiliser l'icône Font Awesome &quot;fa-test&quot;.</target>
+        <source>Either input a full URL, a relative path, or use 'fa://fa-test' to use the Font Awesome icon "fa-test".</source>
+        <target>Entrez une URL complète, un chemin relatif ou utilisez 'fa://fa-test' pour utiliser l'icône Font Awesome "fa-test".</target>
         
       </trans-unit>
       <trans-unit id="s0410779cb47de312">
@@ -2887,7 +2887,7 @@
       </trans-unit>
       <trans-unit id="s33683c3b1dbaf264">
         <source>To use SSL instead, use 'ldaps://' and disable this option.</source>
-        <target>Pour utiliser SSL à la base, utilisez &quot;ldaps://&quot; et désactviez cette option.</target>
+        <target>Pour utiliser SSL à la base, utilisez "ldaps://" et désactviez cette option.</target>
         
       </trans-unit>
       <trans-unit id="s2221fef80f4753a2">
@@ -2976,8 +2976,8 @@
         
       </trans-unit>
       <trans-unit id="s76768bebabb7d543">
-        <source>Field which contains members of a group. Note that if using the &quot;memberUid&quot; field, the value is assumed to contain a relative distinguished name. e.g. 'memberUid=some-user' instead of 'memberUid=cn=some-user,ou=groups,...'</source>
-        <target>Champ qui contient les membres d'un groupe. Si vous utilisez le champ &quot;memberUid&quot;, la valeur est censée contenir un nom distinctif relatif, par exemple 'memberUid=un-utilisateur' au lieu de 'memberUid=cn=un-utilisateur,ou=groups,...'</target>
+        <source>Field which contains members of a group. Note that if using the "memberUid" field, the value is assumed to contain a relative distinguished name. e.g. 'memberUid=some-user' instead of 'memberUid=cn=some-user,ou=groups,...'</source>
+        <target>Champ qui contient les membres d'un groupe. Si vous utilisez le champ "memberUid", la valeur est censée contenir un nom distinctif relatif, par exemple 'memberUid=un-utilisateur' au lieu de 'memberUid=cn=un-utilisateur,ou=groups,...'</target>
         
       </trans-unit>
       <trans-unit id="s026555347e589f0e">
@@ -3272,7 +3272,7 @@
       </trans-unit>
       <trans-unit id="s3198c384c2f68b08">
         <source>Time offset when temporary users should be deleted. This only applies if your IDP uses the NameID Format 'transient', and the user doesn't log out manually.</source>
-        <target>Moment où les utilisateurs temporaires doivent être supprimés. Cela ne s'applique que si votre IDP utilise le format NameID &quot;transient&quot; et que l'utilisateur ne se déconnecte pas manuellement.</target>
+        <target>Moment où les utilisateurs temporaires doivent être supprimés. Cela ne s'applique que si votre IDP utilise le format NameID "transient" et que l'utilisateur ne se déconnecte pas manuellement.</target>
         
       </trans-unit>
       <trans-unit id="sb32e9c1faa0b8673">
@@ -3440,7 +3440,7 @@
       </trans-unit>
       <trans-unit id="s9f8aac89fe318acc">
         <source>Optionally set the 'FriendlyName' value of the Assertion attribute.</source>
-        <target>Indiquer la valeur &quot;FriendlyName&quot; de l'attribut d'assertion (optionnel)</target>
+        <target>Indiquer la valeur "FriendlyName" de l'attribut d'assertion (optionnel)</target>
         
       </trans-unit>
       <trans-unit id="s851c108679653d2a">
@@ -3754,8 +3754,8 @@
         
       </trans-unit>
       <trans-unit id="s7b1fba26d245cb1c">
-        <source>When using an external logging solution for archiving, this can be set to &quot;minutes=5&quot;.</source>
-        <target>En cas d'utilisation d'une solution de journalisation externe pour l'archivage, cette valeur peut être fixée à &quot;minutes=5&quot;.</target>
+        <source>When using an external logging solution for archiving, this can be set to "minutes=5".</source>
+        <target>En cas d'utilisation d'une solution de journalisation externe pour l'archivage, cette valeur peut être fixée à "minutes=5".</target>
         
       </trans-unit>
       <trans-unit id="s44536d20bb5c8257">
@@ -3763,24 +3763,6 @@
         <target>Ce paramètre n'affecte que les nouveaux événements, l'expiration étant enregistrée pour chaque événement.</target>
         
       </trans-unit>
-<<<<<<< HEAD
-=======
-      <trans-unit id="s3bb51cabb02b997e">
-        <source>Format: &quot;weeks=3;days=2;hours=3,seconds=2&quot;.</source>
-        <target>Format : &quot;weeks=3;days=2;hours=3,seconds=2&quot;.</target>
-        
-      </trans-unit>
-      <trans-unit id="s04bfd02201db5ab8">
-        <source>Set custom attributes using YAML or JSON. Any attributes set here will be inherited by users, if the request is handled by this tenant.</source>
-        <target>Définir des attributs personnalisés en utilisant YAML ou JSON. Tous les attributs définis ici seront hérités par les utilisateurs, si la demande est traitée par ce tenant.</target>
-        
-      </trans-unit>
-      <trans-unit id="s7f9e79189a3d19e2">
-        <source>Tenants</source>
-        <target>Tenants</target>
-        
-      </trans-unit>
->>>>>>> dd694821
       <trans-unit id="s164be9a7537b99f6">
         <source>Configure visual settings and defaults for different domains.</source>
         <target>Configure le paramètres visuels et par défaut des différents domaines.</target>
@@ -3949,10 +3931,10 @@
         
       </trans-unit>
       <trans-unit id="sa95a538bfbb86111">
-        <source>Are you sure you want to update <x id="0" equiv-text="${this.objectLabel}"/> &quot;<x id="1" equiv-text="${this.obj?.name}"/>&quot;?</source>
+        <source>Are you sure you want to update <x id="0" equiv-text="${this.objectLabel}"/> "<x id="1" equiv-text="${this.obj?.name}"/>"?</source>
         <target>Êtes-vous sûr de vouloir mettre à jour 
-        <x id="0" equiv-text="${this.objectLabel}"/>&quot; 
-        <x id="1" equiv-text="${this.obj?.name}"/>&quot; ?</target>
+        <x id="0" equiv-text="${this.objectLabel}"/>" 
+        <x id="1" equiv-text="${this.obj?.name}"/>" ?</target>
         
       </trans-unit>
       <trans-unit id="sc92d7cfb6ee1fec6">
@@ -5033,8 +5015,8 @@
         
       </trans-unit>
       <trans-unit id="sdf1d8edef27236f0">
-        <source>A &quot;roaming&quot; authenticator, like a YubiKey</source>
-        <target>Un authentificateur &quot;itinérant&quot;, comme une YubiKey</target>
+        <source>A "roaming" authenticator, like a YubiKey</source>
+        <target>Un authentificateur "itinérant", comme une YubiKey</target>
         
       </trans-unit>
       <trans-unit id="sfffba7b23d8fb40c">
@@ -5359,7 +5341,7 @@
       </trans-unit>
       <trans-unit id="s5170f9ef331949c0">
         <source>Show arbitrary input fields to the user, for example during enrollment. Data is saved in the flow context under the 'prompt_data' variable.</source>
-        <target>Afficher des champs de saisie arbitraires à l'utilisateur, par exemple pendant l'inscription. Les données sont enregistrées dans le contexte du flux sous la variable &quot;prompt_data&quot;.</target>
+        <target>Afficher des champs de saisie arbitraires à l'utilisateur, par exemple pendant l'inscription. Les données sont enregistrées dans le contexte du flux sous la variable "prompt_data".</target>
         
       </trans-unit>
       <trans-unit id="s36cb242ac90353bc">
@@ -5368,10 +5350,10 @@
         
       </trans-unit>
       <trans-unit id="s2d5f69929bb7221d">
-        <source><x id="0" equiv-text="${prompt.name}"/> (&quot;<x id="1" equiv-text="${prompt.fieldKey}"/>&quot;, of type <x id="2" equiv-text="${prompt.type}"/>)</source>
+        <source><x id="0" equiv-text="${prompt.name}"/> ("<x id="1" equiv-text="${prompt.fieldKey}"/>", of type <x id="2" equiv-text="${prompt.type}"/>)</source>
         <target>
-        <x id="0" equiv-text="${prompt.name}"/>(&quot; 
-        <x id="1" equiv-text="${prompt.fieldKey}"/>&quot;, de type 
+        <x id="0" equiv-text="${prompt.name}"/>(" 
+        <x id="1" equiv-text="${prompt.fieldKey}"/>", de type 
         <x id="2" equiv-text="${prompt.type}"/>)</target>
         
       </trans-unit>
@@ -5420,8 +5402,8 @@
         
       </trans-unit>
       <trans-unit id="s1608b2f94fa0dbd4">
-        <source>If set to a duration above 0, the user will have the option to choose to &quot;stay signed in&quot;, which will extend their session by the time specified here.</source>
-        <target>Si défini à une durée supérieure à 0, l'utilisateur aura la possibilité de choisir de &quot;rester connecté&quot;, ce qui prolongera sa session jusqu'à la durée spécifiée ici.</target>
+        <source>If set to a duration above 0, the user will have the option to choose to "stay signed in", which will extend their session by the time specified here.</source>
+        <target>Si défini à une durée supérieure à 0, l'utilisateur aura la possibilité de choisir de "rester connecté", ce qui prolongera sa session jusqu'à la durée spécifiée ici.</target>
         
       </trans-unit>
       <trans-unit id="s542a71bb8f41e057">
@@ -6205,7 +6187,7 @@
       </trans-unit>
       <trans-unit id="sa7fcf026bd25f231">
         <source>Can be in the format of 'unix://' when connecting to a local docker daemon, using 'ssh://' to connect via SSH, or 'https://:2376' when connecting to a remote system.</source>
-        <target>Peut être au format &quot;unix://&quot; pour une connexion à un service docker local, &quot;ssh://&quot; pour une connexion via SSH, ou &quot;https://:2376&quot; pour une connexion à un système distant.</target>
+        <target>Peut être au format "unix://" pour une connexion à un service docker local, "ssh://" pour une connexion via SSH, ou "https://:2376" pour une connexion à un système distant.</target>
         
       </trans-unit>
       <trans-unit id="saf1d289e3137c2ea">
@@ -7512,7 +7494,7 @@
 </trans-unit>
 <trans-unit id="sff0ac1ace2d90709">
   <source>Use this provider with nginx's auth_request or traefik's forwardAuth. Each application/domain needs its own provider. Additionally, on each domain, /outpost.goauthentik.io must be routed to the outpost (when using a managed outpost, this is done for you).</source>
-  <target>Utilisez ce fournisseur avec l'option &quot;auth_request&quot; de Nginx ou &quot;forwardAuth&quot; de Traefik. Chaque application/domaine a besoin de son propre fournisseur. De plus, sur chaque domaine, &quot;/outpost.goauthentik.io&quot; doit être routé vers le poste avancé (lorsque vous utilisez un poste avancé géré, cela est fait pour vous).</target>
+  <target>Utilisez ce fournisseur avec l'option "auth_request" de Nginx ou "forwardAuth" de Traefik. Chaque application/domaine a besoin de son propre fournisseur. De plus, sur chaque domaine, "/outpost.goauthentik.io" doit être routé vers le poste avancé (lorsque vous utilisez un poste avancé géré, cela est fait pour vous).</target>
 </trans-unit>
 <trans-unit id="scb58b8a60cad8762">
   <source>Default relay state</source>
@@ -7922,7 +7904,7 @@
   <target>Utilisateur créé et ajouté au groupe <x id="0" equiv-text="${this.group.name}"/> avec succès</target>
 </trans-unit>
 <trans-unit id="s824e0943a7104668">
-  <source>This user will be added to the group &quot;<x id="0" equiv-text="${this.targetGroup.name}"/>&quot;.</source>
+  <source>This user will be added to the group "<x id="0" equiv-text="${this.targetGroup.name}"/>".</source>
   <target>Cet utilisateur sera ajouté au groupe &amp;quot;<x id="0" equiv-text="${this.targetGroup.name}"/>&amp;quot;.</target>
 </trans-unit>
 <trans-unit id="s62e7f6ed7d9cb3ca">

--- conflicted
+++ resolved
@@ -32,14 +32,11 @@
 
     form_class = ValidationForm
 
-<<<<<<< HEAD
-=======
     def get_form_kwargs(self, **kwargs) -> dict[str, Any]:
         kwargs = super().get_form_kwargs(**kwargs)
         kwargs["user"] = self.executor.plan.context.get(PLAN_CONTEXT_PENDING_USER)
         return kwargs
 
->>>>>>> e4f0613f
     def get(self, request: HttpRequest, *args, **kwargs) -> HttpResponse:
         """Check if a user is set, and check if the user has any devices
         if not, we can skip this entire stage"""

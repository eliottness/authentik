--- conflicted
+++ resolved
@@ -48,15 +48,9 @@
 <ak-message-container></ak-message-container>
 <div class="pf-c-login stacked">
     <div class="ak-login-container">
-<<<<<<< HEAD
-        <header class="pf-c-login__header">
-            <div class="pf-c-brand ak-brand">
-                <img src="{{ brand.branding_logo }}" alt="authentik Logo" />
-=======
         <main class="pf-c-login__main">
             <div class="pf-c-login__main-header pf-c-brand ak-brand">
-                <img src="{{ tenant.branding_logo }}" alt="authentik Logo" />
->>>>>>> 0bf84b77
+                <img src="{{ brand.branding_logo }}" alt="authentik Logo" />
             </div>
             <header class="pf-c-login__main-header">
                 <h1 class="pf-c-title pf-m-3xl">

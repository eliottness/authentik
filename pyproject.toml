[tool.pyright]
ignore = ["**/migrations/**", "**/node_modules/**"]
reportMissingTypeStubs = false
strictParameterNoneValue = true
strictDictionaryInference = true
strictListInference = true
reportOptionalMemberAccess = false
reportOptionalContextManager = false
# rest_framework's serializer's `validated_data` is typed as optional None
reportOptionalSubscript = false
# Sadly pyright still has issues with enums, and they fall under general type issues
# so we have to disable those for now
reportGeneralTypeIssues = false
verboseOutput = false
pythonVersion = "3.12"
pythonPlatform = "All"

[tool.black]
line-length = 100
target-version = ['py311']
exclude = 'node_modules'

[tool.ruff]
line-length = 100
target-version = "py311"
exclude = ["**/migrations/**", "**/node_modules/**"]

[tool.isort]
multi_line_output = 3
include_trailing_comma = true
force_grid_wrap = 0
use_parentheses = true
line_length = 100
src_paths = ["authentik", "tests", "lifecycle"]
force_to_top = "*"

[tool.coverage.run]
source = ["authentik"]
relative_files = true
omit = [
    "*/asgi.py",
    "manage.py",
    "*/migrations/*",
    "*/management/commands/*",
    "*/apps.py",
    "website/",
]

[tool.coverage.report]
sort = "Cover"
skip_covered = true
precision = 2
exclude_lines = [
    "pragma: no cover",
    # Don't complain about missing debug-only code:
    "def __unicode__",
    "def __str__",
    "def __repr__",
    "if self.debug",
    "if TYPE_CHECKING",
    # Don't complain if tests don't hit defensive assertion code:
    "raise AssertionError",
    "raise NotImplementedError",
    # Don't complain if non-runnable code isn't run:
    "if 0:",
    "if __name__ == .__main__.:",
]
show_missing = true

[tool.pylint.basic]
good-names = ["pk", "id", "i", "j", "k", "_", "bar"]

[tool.pylint.master]
disable = [
    "arguments-differ",
    "locally-disabled",
    "too-many-ancestors",
    "too-few-public-methods",
    "import-outside-toplevel",
    "signature-differs",
    "similarities",
    "cyclic-import",
    "protected-access",
    "unused-argument",
    "raise-missing-from",
    "fixme",
    # To preserve django's translation function we need to use %-formatting
    "consider-using-f-string",
]

load-plugins = ["pylint_django", "pylint.extensions.bad_builtin"]
django-settings-module = "authentik.root.settings"
extension-pkg-whitelist = ["lxml", "xmlsec"]

# Allow constants to be shorter than normal (and lowercase, for settings.py)
const-rgx = "[a-zA-Z0-9_]{1,40}$"

ignored-modules = ["binascii", "socket", "zlib"]
generated-members = ["xmlsec.constants.*", "xmlsec.tree.*", "xmlsec.template.*"]
ignore = ["migrations", "tests"]
max-attributes = 12
max-branches = 20

[tool.pytest.ini_options]
DJANGO_SETTINGS_MODULE = "authentik.root.settings"
python_files = ["tests.py", "test_*.py", "*_tests.py"]
junit_family = "xunit2"
addopts = "-p no:celery --junitxml=unittest.xml -vv --full-trace --doctest-modules"
filterwarnings = [
    "ignore:defusedxml.lxml is no longer supported and will be removed in a future release.:DeprecationWarning",
    "ignore:SelectableGroups dict interface is deprecated. Use select.:DeprecationWarning",
]

[tool.poetry]
name = "authentik"
version = "2023.10.4"
description = ""
authors = ["authentik Team <hello@goauthentik.io>"]

[tool.poetry.dependencies]
argon2-cffi = "*"
celery = "*"
channels = { version = "*", extras = ["daphne"] }
channels-redis = "*"
codespell = "*"
colorama = "*"
dacite = "*"
deepmerge = "*"
defusedxml = "*"
django = "*"
django-filter = "*"
django-guardian = "*"
django-model-utils = "*"
django-prometheus = "*"
django-redis = "*"
<<<<<<< HEAD
# See https://github.com/django-tenants/django-tenants/pull/959
# See https://github.com/django-tenants/django-tenants/pull/997
django-tenants = { git = "https://github.com/rissson/django-tenants.git", branch="authentik-fixes" }
=======
django-storages = { extras = ["s3"], version = "*" }
>>>>>>> 9619c243
djangorestframework = "*"
djangorestframework-guardian = "*"
docker = "*"
drf-spectacular = "*"
dumb-init = "*"
duo-client = "*"
facebook-sdk = "*"
flower = "*"
geoip2 = "*"
gunicorn = "*"
kubernetes = "*"
ldap3 = "*"
lxml = "*"
opencontainers = { extras = ["reggie"], version = "*" }
packaging = "*"
paramiko = "*"
psycopg = { extras = ["c"], version = "*" }
pycryptodome = "*"
pydantic = "*"
pydantic-scim = "*"
pyjwt = "*"
python = "~3.12"
pyyaml = "*"
requests-oauthlib = "*"
sentry-sdk = "*"
service_identity = "*"
structlog = "*"
swagger-spec-validator = "*"
tenant-schemas-celery = "*"
twilio = "*"
twisted = "*"
ua-parser = "*"
urllib3 = { extras = ["secure"], version = "*" }
uvicorn = { extras = ["standard"], version = "*" }
watchdog = "*"
webauthn = "*"
wsproto = "*"
xmlsec = "*"
zxcvbn = "*"
jsonpatch = "*"

[tool.poetry.dev-dependencies]
bandit = "*"
black = "*"
bump2version = "*"
colorama = "*"
coverage = { extras = ["toml"], version = "*" }
debugpy = "*"
django-silk = "*"
drf-jsonschema-serializer = "*"
freezegun = "*"
importlib-metadata = "*"
pdoc = "*"
pylint = "*"
pylint-django = "*"
pyrad = "*"
pytest = "*"
pytest-django = "*"
pytest-github-actions-annotate-failures = "*"
pytest-randomly = "*"
pytest-timeout = "*"
requests-mock = "*"
ruff = "*"
selenium = "*"

[build-system]
requires = ["poetry-core>=1.0.0"]
build-backend = "poetry.core.masonry.api"

[tool.poetry.scripts]
ak = "lifecycle.ak:main"<|MERGE_RESOLUTION|>--- conflicted
+++ resolved
@@ -133,13 +133,10 @@
 django-model-utils = "*"
 django-prometheus = "*"
 django-redis = "*"
-<<<<<<< HEAD
+django-storages = { extras = ["s3"], version = "*" }
 # See https://github.com/django-tenants/django-tenants/pull/959
 # See https://github.com/django-tenants/django-tenants/pull/997
 django-tenants = { git = "https://github.com/rissson/django-tenants.git", branch="authentik-fixes" }
-=======
-django-storages = { extras = ["s3"], version = "*" }
->>>>>>> 9619c243
 djangorestframework = "*"
 djangorestframework-guardian = "*"
 docker = "*"

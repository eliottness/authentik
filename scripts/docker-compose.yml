--- conflicted
+++ resolved
@@ -18,7 +18,6 @@
     ports:
       - 127.0.0.1:6379:6379
     restart: always
-<<<<<<< HEAD
   s3:
     container_name: s3
     image: docker.io/zenko/cloudserver
@@ -31,12 +30,11 @@
     volumes:
       - s3-data:/usr/src/app/localData
       - s3-metadata:/usr/scr/app/localMetadata
-=======
+    restart: always
   spotlight:
     image: ghcr.io/getsentry/spotlight
     ports:
       - 127.0.0.1:8969:8969
->>>>>>> 38e1ad5a
     restart: always
 
 volumes:

package config

type Config struct {
	// Core specific config
<<<<<<< HEAD
	Storage        StorageConfig        `yaml:"storage"`
	LogLevel       string               `yaml:"log_level" env:"AUTHENTIK_LOG_LEVEL"`
	ErrorReporting ErrorReportingConfig `yaml:"error_reporting"`
	Redis          RedisConfig          `yaml:"redis"`
	Outposts       OutpostConfig        `yaml:"outposts"`
=======
	Paths          PathsConfig          `yaml:"paths"`
	LogLevel       string               `yaml:"log_level" env:"AUTHENTIK_LOG_LEVEL, overwrite"`
	ErrorReporting ErrorReportingConfig `yaml:"error_reporting" env:", prefix=AUTHENTIK_ERROR_REPORTING__"`
	Redis          RedisConfig          `yaml:"redis" env:", prefix=AUTHENTIK_REDIS__"`
	Outposts       OutpostConfig        `yaml:"outposts" env:", prefix=AUTHENTIK_OUTPOSTS__"`
>>>>>>> 38e1ad5a

	// Config for core and embedded outpost
	SecretKey string `yaml:"secret_key" env:"AUTHENTIK_SECRET_KEY, overwrite"`

	// Config for both core and outposts
	Debug  bool         `yaml:"debug" env:"AUTHENTIK_DEBUG, overwrite"`
	Listen ListenConfig `yaml:"listen" env:", prefix=AUTHENTIK_LISTEN__"`

	// Outpost specific config
	// These are only relevant for proxy/ldap outposts, and cannot be set via YAML
	// They are loaded via this config loader to support file:// schemas
	AuthentikHost        string `env:"AUTHENTIK_HOST"`
	AuthentikHostBrowser string `env:"AUTHENTIK_HOST_BROWSER"`
	AuthentikToken       string `env:"AUTHENTIK_TOKEN"`
	AuthentikInsecure    bool   `env:"AUTHENTIK_INSECURE"`
}

type RedisConfig struct {
	Host     string `yaml:"host" env:"HOST, overwrite"`
	Port     int    `yaml:"port" env:"PORT, overwrite"`
	DB       int    `yaml:"db" env:"DB, overwrite"`
	Username string `yaml:"username" env:"USERNAME, overwrite"`
	Password string `yaml:"password" env:"PASSWORD, overwrite"`
	TLS      bool   `yaml:"tls" env:"TLS, overwrite"`
	TLSReqs  string `yaml:"tls_reqs" env:"TLS_REQS, overwrite"`
}

type ListenConfig struct {
	HTTP              string   `yaml:"listen_http" env:"HTTP, overwrite"`
	HTTPS             string   `yaml:"listen_https" env:"HTTPS, overwrite"`
	LDAP              string   `yaml:"listen_ldap" env:"LDAP, overwrite"`
	LDAPS             string   `yaml:"listen_ldaps" env:"LDAPS, overwrite"`
	Radius            string   `yaml:"listen_radius" env:"RADIUS, overwrite"`
	Metrics           string   `yaml:"listen_metrics" env:"METRICS, overwrite"`
	Debug             string   `yaml:"listen_debug" env:"DEBUG, overwrite"`
	TrustedProxyCIDRs []string `yaml:"trusted_proxy_cidrs" env:"TRUSTED_PROXY_CIDRS, overwrite"`
}

type StorageConfig struct {
	Media StorageMediaConfig `yaml:"media"`
}

type StorageMediaConfig struct {
	Backend string            `yaml:"backend" env:"AUTHENTIK_STORAGE_MEDIA_BACKEND"`
	File    StorageFileConfig `yaml:"file"`
}

type StorageFileConfig struct {
	Path string `yaml:"path" env:"AUTHENTIK_STORAGE_MEDIA_FILE_PATH"`
}

type ErrorReportingConfig struct {
	Enabled     bool    `yaml:"enabled" env:"ENABLED, overwrite"`
	SentryDSN   string  `yaml:"sentry_dsn" env:"SENTRY_DSN, overwrite"`
	Environment string  `yaml:"environment" env:"ENVIRONMENT, overwrite"`
	SendPII     bool    `yaml:"send_pii" env:"SEND_PII, overwrite"`
	SampleRate  float64 `yaml:"sample_rate" env:"SAMPLE_RATE, overwrite"`
}

type OutpostConfig struct {
	ContainerImageBase     string `yaml:"container_image_base" env:"CONTAINER_IMAGE_BASE, overwrite"`
	Discover               bool   `yaml:"discover" env:"DISCOVER, overwrite"`
	DisableEmbeddedOutpost bool   `yaml:"disable_embedded_outpost" env:"DISABLE_EMBEDDED_OUTPOST, overwrite"`
}<|MERGE_RESOLUTION|>--- conflicted
+++ resolved
@@ -2,19 +2,11 @@
 
 type Config struct {
 	// Core specific config
-<<<<<<< HEAD
 	Storage        StorageConfig        `yaml:"storage"`
-	LogLevel       string               `yaml:"log_level" env:"AUTHENTIK_LOG_LEVEL"`
-	ErrorReporting ErrorReportingConfig `yaml:"error_reporting"`
-	Redis          RedisConfig          `yaml:"redis"`
-	Outposts       OutpostConfig        `yaml:"outposts"`
-=======
-	Paths          PathsConfig          `yaml:"paths"`
 	LogLevel       string               `yaml:"log_level" env:"AUTHENTIK_LOG_LEVEL, overwrite"`
 	ErrorReporting ErrorReportingConfig `yaml:"error_reporting" env:", prefix=AUTHENTIK_ERROR_REPORTING__"`
 	Redis          RedisConfig          `yaml:"redis" env:", prefix=AUTHENTIK_REDIS__"`
 	Outposts       OutpostConfig        `yaml:"outposts" env:", prefix=AUTHENTIK_OUTPOSTS__"`
->>>>>>> 38e1ad5a
 
 	// Config for core and embedded outpost
 	SecretKey string `yaml:"secret_key" env:"AUTHENTIK_SECRET_KEY, overwrite"`
